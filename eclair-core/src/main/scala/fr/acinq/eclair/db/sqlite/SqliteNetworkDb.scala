package fr.acinq.eclair.db.sqlite

import java.sql.Connection

import fr.acinq.bitcoin.Crypto.PublicKey
import fr.acinq.bitcoin.{BinaryData, Crypto, Satoshi}
import fr.acinq.eclair.ShortChannelId
import fr.acinq.eclair.db.NetworkDb
import fr.acinq.eclair.router.Announcements
import fr.acinq.eclair.wire.LightningMessageCodecs.nodeAnnouncementCodec
import fr.acinq.eclair.wire.{ChannelAnnouncement, ChannelUpdate, NodeAnnouncement}

import scala.collection.immutable.Queue

class SqliteNetworkDb(sqlite: Connection) extends NetworkDb {

  import SqliteUtils._

  using(sqlite.createStatement()) { statement =>
    statement.execute("PRAGMA foreign_keys = ON")
    statement.executeUpdate("CREATE TABLE IF NOT EXISTS nodes (node_id BLOB NOT NULL PRIMARY KEY, data BLOB NOT NULL)")
    statement.executeUpdate("CREATE TABLE IF NOT EXISTS channels (short_channel_id INTEGER NOT NULL PRIMARY KEY, node_id_1 BLOB NOT NULL, node_id_2 BLOB NOT NULL)")
    statement.executeUpdate("CREATE TABLE IF NOT EXISTS channel_updates (short_channel_id INTEGER NOT NULL, node_flag INTEGER NOT NULL, timestamp INTEGER NOT NULL, flags BLOB NOT NULL, cltv_expiry_delta INTEGER NOT NULL, htlc_minimum_msat INTEGER NOT NULL, fee_base_msat INTEGER NOT NULL, fee_proportional_millionths INTEGER NOT NULL, PRIMARY KEY(short_channel_id, node_flag), FOREIGN KEY(short_channel_id) REFERENCES channels(short_channel_id))")
    statement.executeUpdate("CREATE INDEX IF NOT EXISTS channel_updates_idx ON channel_updates(short_channel_id)")
  }

  override def addNode(n: NodeAnnouncement): Unit = {
    using(sqlite.prepareStatement("INSERT OR IGNORE INTO nodes VALUES (?, ?)")) { statement =>
      statement.setBytes(1, n.nodeId.toBin)
      statement.setBytes(2, nodeAnnouncementCodec.encode(n).require.toByteArray)
      statement.executeUpdate()
    }
  }

  override def updateNode(n: NodeAnnouncement): Unit = {
    using(sqlite.prepareStatement("UPDATE nodes SET data=? WHERE node_id=?")) { statement =>
      statement.setBytes(1, nodeAnnouncementCodec.encode(n).require.toByteArray)
      statement.setBytes(2, n.nodeId.toBin)
      statement.executeUpdate()
    }
  }

  override def removeNode(nodeId: Crypto.PublicKey): Unit = {
    using(sqlite.prepareStatement("DELETE FROM nodes WHERE node_id=?")) { statement =>
      statement.setBytes(1, nodeId.toBin)
      statement.executeUpdate()
    }
  }

  override def listNodes(): Seq[NodeAnnouncement] = {
    using(sqlite.createStatement()) { statement =>
      val rs = statement.executeQuery("SELECT data FROM nodes")
      codecSequence(rs, nodeAnnouncementCodec)
    }
  }

  override def addChannel(c: ChannelAnnouncement, txid: BinaryData, capacity: Satoshi): Unit = {
<<<<<<< HEAD
    using(sqlite.prepareStatement("INSERT OR IGNORE INTO channels VALUES (?, ?, ?)")) { statement =>
      statement.setLong(1, c.shortChannelId)
      statement.setBytes(2, c.nodeId1.value.toBin(false).toArray) // we store uncompressed public keys
      statement.setBytes(3, c.nodeId2.value.toBin(false).toArray)
=======
    using(sqlite.prepareStatement("INSERT OR IGNORE INTO channels VALUES (?, ?, ?, ?)")) { statement =>
      statement.setLong(1, c.shortChannelId.toLong)
      statement.setString(2, txid.toString())
      statement.setBytes(3, channelAnnouncementCodec.encode(c).require.toByteArray)
      statement.setLong(4, capacity.amount)
>>>>>>> 012a58a9
      statement.executeUpdate()
    }
  }

  override def removeChannel(shortChannelId: ShortChannelId): Unit = {
    using(sqlite.createStatement) { statement =>
      statement.execute("BEGIN TRANSACTION")
      statement.executeUpdate(s"DELETE FROM channel_updates WHERE short_channel_id=${shortChannelId.toLong}")
      statement.executeUpdate(s"DELETE FROM channels WHERE short_channel_id=${shortChannelId.toLong}")
      statement.execute("COMMIT TRANSACTION")
    }
  }

  override def listChannels(): Map[ChannelAnnouncement, (BinaryData, Satoshi)] = {
    using(sqlite.createStatement()) { statement =>
      val rs = statement.executeQuery("SELECT * FROM channels")
      var m: Map[ChannelAnnouncement, (BinaryData, Satoshi)] = Map()
      val emptyTxid = BinaryData("")
      val zeroCapacity = Satoshi(0)
      while (rs.next()) {
        m = m + (ChannelAnnouncement(
          nodeSignature1 = null,
          nodeSignature2 = null,
          bitcoinSignature1 = null,
          bitcoinSignature2 = null,
          features = null,
          chainHash = null,
          shortChannelId = rs.getLong("short_channel_id"),
          nodeId1 = PublicKey(PublicKey(rs.getBytes("node_id_1")).value, compressed = true), // we read as uncompressed, and convert to compressed
          nodeId2 = PublicKey(PublicKey(rs.getBytes("node_id_2")).value, compressed = true),
          bitcoinKey1 = null,
          bitcoinKey2 = null) -> (emptyTxid, zeroCapacity))
      }
      m
    }
  }

  override def addChannelUpdate(u: ChannelUpdate): Unit = {
<<<<<<< HEAD
    using(sqlite.prepareStatement("INSERT OR IGNORE INTO channel_updates VALUES (?, ?, ?, ?, ?, ?, ?, ?)")) { statement =>
      statement.setLong(1, u.shortChannelId)
=======
    using(sqlite.prepareStatement("INSERT OR IGNORE INTO channel_updates VALUES (?, ?, ?)")) { statement =>
      statement.setLong(1, u.shortChannelId.toLong)
>>>>>>> 012a58a9
      statement.setBoolean(2, Announcements.isNode1(u.flags))
      statement.setLong(3, u.timestamp)
      statement.setBytes(4, u.flags)
      statement.setInt(5, u.cltvExpiryDelta)
      statement.setLong(6, u.htlcMinimumMsat)
      statement.setLong(7, u.feeBaseMsat)
      statement.setLong(8, u.feeProportionalMillionths)
      statement.executeUpdate()
    }
  }

  override def updateChannelUpdate(u: ChannelUpdate): Unit = {
<<<<<<< HEAD
    using(sqlite.prepareStatement("UPDATE channel_updates SET timestamp=?, flags=?, cltv_expiry_delta=?, htlc_minimum_msat=?, fee_base_msat=?, fee_proportional_millionths=? WHERE short_channel_id=? AND node_flag=?")) { statement =>
      statement.setLong(1, u.timestamp)
      statement.setBytes(2, u.flags)
      statement.setInt(3, u.cltvExpiryDelta)
      statement.setLong(4, u.htlcMinimumMsat)
      statement.setLong(5, u.feeBaseMsat)
      statement.setLong(6, u.feeProportionalMillionths)
      statement.setLong(7, u.shortChannelId)
      statement.setBoolean(8, Announcements.isNode1(u.flags))
=======
    using(sqlite.prepareStatement("UPDATE channel_updates SET data=? WHERE short_channel_id=? AND node_flag=?")) { statement =>
      statement.setBytes(1, channelUpdateCodec.encode(u).require.toByteArray)
      statement.setLong(2, u.shortChannelId.toLong)
      statement.setBoolean(3, Announcements.isNode1(u.flags))
>>>>>>> 012a58a9
      statement.executeUpdate()
    }
  }

  override def listChannelUpdates(): Seq[ChannelUpdate] = {
    using(sqlite.createStatement()) { statement =>
      val rs = statement.executeQuery("SELECT * FROM channel_updates")
      var q: Queue[ChannelUpdate] = Queue()
      while (rs.next()) {
        q = q :+ ChannelUpdate(
          signature = null,
          chainHash = null,
          shortChannelId = rs.getLong("short_channel_id"),
          timestamp = rs.getLong("timestamp"),
          flags = rs.getBytes("flags"),
          cltvExpiryDelta = rs.getInt("cltv_expiry_delta"),
          htlcMinimumMsat = rs.getLong("htlc_minimum_msat"),
          feeBaseMsat = rs.getLong("fee_base_msat"),
          feeProportionalMillionths = rs.getLong("fee_proportional_millionths"))
      }
      q
    }
  }

}<|MERGE_RESOLUTION|>--- conflicted
+++ resolved
@@ -55,18 +55,10 @@
   }
 
   override def addChannel(c: ChannelAnnouncement, txid: BinaryData, capacity: Satoshi): Unit = {
-<<<<<<< HEAD
     using(sqlite.prepareStatement("INSERT OR IGNORE INTO channels VALUES (?, ?, ?)")) { statement =>
-      statement.setLong(1, c.shortChannelId)
+      statement.setLong(1, c.shortChannelId.toLong)
       statement.setBytes(2, c.nodeId1.value.toBin(false).toArray) // we store uncompressed public keys
       statement.setBytes(3, c.nodeId2.value.toBin(false).toArray)
-=======
-    using(sqlite.prepareStatement("INSERT OR IGNORE INTO channels VALUES (?, ?, ?, ?)")) { statement =>
-      statement.setLong(1, c.shortChannelId.toLong)
-      statement.setString(2, txid.toString())
-      statement.setBytes(3, channelAnnouncementCodec.encode(c).require.toByteArray)
-      statement.setLong(4, capacity.amount)
->>>>>>> 012a58a9
       statement.executeUpdate()
     }
   }
@@ -94,7 +86,7 @@
           bitcoinSignature2 = null,
           features = null,
           chainHash = null,
-          shortChannelId = rs.getLong("short_channel_id"),
+          shortChannelId = ShortChannelId(rs.getLong("short_channel_id")),
           nodeId1 = PublicKey(PublicKey(rs.getBytes("node_id_1")).value, compressed = true), // we read as uncompressed, and convert to compressed
           nodeId2 = PublicKey(PublicKey(rs.getBytes("node_id_2")).value, compressed = true),
           bitcoinKey1 = null,
@@ -105,13 +97,8 @@
   }
 
   override def addChannelUpdate(u: ChannelUpdate): Unit = {
-<<<<<<< HEAD
     using(sqlite.prepareStatement("INSERT OR IGNORE INTO channel_updates VALUES (?, ?, ?, ?, ?, ?, ?, ?)")) { statement =>
-      statement.setLong(1, u.shortChannelId)
-=======
-    using(sqlite.prepareStatement("INSERT OR IGNORE INTO channel_updates VALUES (?, ?, ?)")) { statement =>
       statement.setLong(1, u.shortChannelId.toLong)
->>>>>>> 012a58a9
       statement.setBoolean(2, Announcements.isNode1(u.flags))
       statement.setLong(3, u.timestamp)
       statement.setBytes(4, u.flags)
@@ -124,7 +111,6 @@
   }
 
   override def updateChannelUpdate(u: ChannelUpdate): Unit = {
-<<<<<<< HEAD
     using(sqlite.prepareStatement("UPDATE channel_updates SET timestamp=?, flags=?, cltv_expiry_delta=?, htlc_minimum_msat=?, fee_base_msat=?, fee_proportional_millionths=? WHERE short_channel_id=? AND node_flag=?")) { statement =>
       statement.setLong(1, u.timestamp)
       statement.setBytes(2, u.flags)
@@ -132,14 +118,8 @@
       statement.setLong(4, u.htlcMinimumMsat)
       statement.setLong(5, u.feeBaseMsat)
       statement.setLong(6, u.feeProportionalMillionths)
-      statement.setLong(7, u.shortChannelId)
+      statement.setLong(7, u.shortChannelId.toLong)
       statement.setBoolean(8, Announcements.isNode1(u.flags))
-=======
-    using(sqlite.prepareStatement("UPDATE channel_updates SET data=? WHERE short_channel_id=? AND node_flag=?")) { statement =>
-      statement.setBytes(1, channelUpdateCodec.encode(u).require.toByteArray)
-      statement.setLong(2, u.shortChannelId.toLong)
-      statement.setBoolean(3, Announcements.isNode1(u.flags))
->>>>>>> 012a58a9
       statement.executeUpdate()
     }
   }
@@ -152,7 +132,7 @@
         q = q :+ ChannelUpdate(
           signature = null,
           chainHash = null,
-          shortChannelId = rs.getLong("short_channel_id"),
+          shortChannelId = ShortChannelId(rs.getLong("short_channel_id")),
           timestamp = rs.getLong("timestamp"),
           flags = rs.getBytes("flags"),
           cltvExpiryDelta = rs.getInt("cltv_expiry_delta"),
