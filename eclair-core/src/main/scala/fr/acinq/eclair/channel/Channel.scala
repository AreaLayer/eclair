package fr.acinq.eclair.channel

<<<<<<< HEAD

=======
>>>>>>> e478f77e
import akka.actor.{ActorRef, FSM, LoggingFSM, OneForOneStrategy, Props, Status, SupervisorStrategy}
import akka.event.Logging.MDC
import akka.pattern.pipe
import fr.acinq.bitcoin.Crypto.PublicKey
import fr.acinq.bitcoin._
import fr.acinq.eclair._
import fr.acinq.eclair.blockchain._
import fr.acinq.eclair.blockchain.wallet.{EclairWallet, MakeFundingTxResponse}
import fr.acinq.eclair.channel.Helpers.{Closing, Funding}
import fr.acinq.eclair.crypto.{Generators, ShaChain, Sphinx}
import fr.acinq.eclair.payment._
import fr.acinq.eclair.router.Announcements
import fr.acinq.eclair.transactions._
import fr.acinq.eclair.wire.{ChannelReestablish, _}
import org.bitcoinj.script.{Script => BitcoinjScript}

import scala.concurrent.ExecutionContext
import scala.concurrent.duration._
import scala.util.{Failure, Left, Random, Success, Try}


/**
  * Created by PM on 20/08/2015.
  */

object Channel {
  def props(nodeParams: NodeParams, wallet: EclairWallet, remoteNodeId: PublicKey, blockchain: ActorRef, router: ActorRef, relayer: ActorRef) = Props(new Channel(nodeParams, wallet, remoteNodeId, blockchain, router, relayer))
}

class Channel(val nodeParams: NodeParams, wallet: EclairWallet, remoteNodeId: PublicKey, blockchain: ActorRef, router: ActorRef, relayer: ActorRef)(implicit ec: ExecutionContext = ExecutionContext.Implicits.global) extends LoggingFSM[State, Data] with FSMDiagnosticActorLogging[State, Data] {

  val forwarder = context.actorOf(Props(new Forwarder(nodeParams)), "forwarder")

  // see https://github.com/lightningnetwork/lightning-rfc/blob/master/07-routing-gossip.md#requirements
  val ANNOUNCEMENTS_MINCONF = 6

  /*
          8888888 888b    888 8888888 88888888888
            888   8888b   888   888       888
            888   88888b  888   888       888
            888   888Y88b 888   888       888
            888   888 Y88b888   888       888
            888   888  Y88888   888       888
            888   888   Y8888   888       888
          8888888 888    Y888 8888888     888
   */

  /*
                                                NEW
                              FUNDER                            FUNDEE
                                 |                                |
                                 |          open_channel          |WAIT_FOR_OPEN_CHANNEL
                                 |------------------------------->|
          WAIT_FOR_ACCEPT_CHANNEL|                                |
                                 |         accept_channel         |
                                 |<-------------------------------|
                                 |                                |WAIT_FOR_FUNDING_CREATED
                                 |        funding_created         |
                                 |------------------------------->|
          WAIT_FOR_FUNDING_SIGNED|                                |
                                 |         funding_signed         |
                                 |<-------------------------------|
          WAIT_FOR_FUNDING_LOCKED|                                |WAIT_FOR_FUNDING_LOCKED
                                 | funding_locked  funding_locked |
                                 |---------------  ---------------|
                                 |               \/               |
                                 |               /\               |
                                 |<--------------  -------------->|
                           NORMAL|                                |NORMAL
   */

  startWith(WAIT_FOR_INIT_INTERNAL, Nothing)

  when(WAIT_FOR_INIT_INTERNAL)(handleExceptions {
    case Event(initFunder@INPUT_INIT_FUNDER(temporaryChannelId, fundingSatoshis, pushMsat, initialFeeratePerKw, localParams, remote, remoteInit, channelFlags), Nothing) =>
      context.system.eventStream.publish(ChannelCreated(self, context.parent, remoteNodeId, true, temporaryChannelId))
      forwarder ! remote
      val firstPerCommitmentPoint = Generators.perCommitPoint(localParams.shaSeed, 0)
      val open = OpenChannel(nodeParams.chainHash,
        temporaryChannelId = temporaryChannelId,
        fundingSatoshis = fundingSatoshis,
        pushMsat = pushMsat,
        dustLimitSatoshis = localParams.dustLimitSatoshis,
        maxHtlcValueInFlightMsat = localParams.maxHtlcValueInFlightMsat,
        channelReserveSatoshis = localParams.channelReserveSatoshis,
        htlcMinimumMsat = localParams.htlcMinimumMsat,
        feeratePerKw = initialFeeratePerKw,
        toSelfDelay = localParams.toSelfDelay,
        maxAcceptedHtlcs = localParams.maxAcceptedHtlcs,
        fundingPubkey = localParams.fundingPrivKey.publicKey,
        revocationBasepoint = localParams.revocationBasepoint,
        paymentBasepoint = localParams.paymentBasepoint,
        delayedPaymentBasepoint = localParams.delayedPaymentBasepoint,
        firstPerCommitmentPoint = firstPerCommitmentPoint,
        channelFlags = channelFlags)
      goto(WAIT_FOR_ACCEPT_CHANNEL) using DATA_WAIT_FOR_ACCEPT_CHANNEL(initFunder, open) sending open

    case Event(inputFundee@INPUT_INIT_FUNDEE(_, localParams, remote, _), Nothing) if !localParams.isFunder =>
      forwarder ! remote
      goto(WAIT_FOR_OPEN_CHANNEL) using DATA_WAIT_FOR_OPEN_CHANNEL(inputFundee)

    case Event(INPUT_RESTORED(data), _) =>
      log.info(s"restoring channel $data")
      context.system.eventStream.publish(ChannelRestored(self, context.parent, remoteNodeId, data.commitments.localParams.isFunder, data.channelId, data))
      // TODO: should we wait for an acknowledgment from the watcher?
      if (nodeParams.spv) {
        blockchain ! Hint(new BitcoinjScript(data.commitments.commitInput.txOut.publicKeyScript))
      }
      blockchain ! WatchSpent(self, data.commitments.commitInput.outPoint.txid, data.commitments.commitInput.outPoint.index.toInt, BITCOIN_FUNDING_SPENT)
      blockchain ! WatchLost(self, data.commitments.commitInput.outPoint.txid, nodeParams.minDepthBlocks, BITCOIN_FUNDING_LOST)
      data match {
        //NB: order matters!
        case closing: DATA_CLOSING =>
          closing.mutualClosePublished.map(doPublish(_))
          closing.localCommitPublished.foreach(doPublish(_))
          closing.remoteCommitPublished.foreach(doPublish(_, BITCOIN_REMOTECOMMIT_DONE))
          closing.nextRemoteCommitPublished.foreach(doPublish(_, BITCOIN_NEXTREMOTECOMMIT_DONE))
          closing.revokedCommitPublished.foreach(doPublish(_))
          // no need to go OFFLINE, we can directly switch to CLOSING
          goto(CLOSING) using closing

        case d: HasCommitments =>
          d match {
            case DATA_NORMAL(_, Some(shortChannelId), _, _, _) =>
              context.system.eventStream.publish(ShortChannelIdAssigned(self, d.channelId, shortChannelId))
              val channelUpdate = Announcements.makeChannelUpdate(nodeParams.chainHash, nodeParams.privateKey, remoteNodeId, shortChannelId, nodeParams.expiryDeltaBlocks, nodeParams.htlcMinimumMsat, nodeParams.feeBaseMsat, nodeParams.feeProportionalMillionth)
              relayer ! channelUpdate
            case _ => ()
          }
          goto(OFFLINE) using d
      }
  })

  when(WAIT_FOR_OPEN_CHANNEL)(handleExceptions {
    case Event(open: OpenChannel, DATA_WAIT_FOR_OPEN_CHANNEL(INPUT_INIT_FUNDEE(_, localParams, _, remoteInit))) =>
      Try(Helpers.validateParamsFundee(nodeParams, open.channelReserveSatoshis, open.fundingSatoshis, open.chainHash)) match {
        case Failure(t) =>
          log.warning(t.getMessage)
          val error = Error(open.temporaryChannelId, t.getMessage.getBytes)
          goto(CLOSED) sending error
        case Success(_) =>
          context.system.eventStream.publish(ChannelCreated(self, context.parent, remoteNodeId, false, open.temporaryChannelId))
          // TODO: maybe also check uniqueness of temporary channel id
          val minimumDepth = nodeParams.minDepthBlocks
          val firstPerCommitmentPoint = Generators.perCommitPoint(localParams.shaSeed, 0)
          val accept = AcceptChannel(temporaryChannelId = open.temporaryChannelId,
            dustLimitSatoshis = localParams.dustLimitSatoshis,
            maxHtlcValueInFlightMsat = localParams.maxHtlcValueInFlightMsat,
            channelReserveSatoshis = localParams.channelReserveSatoshis,
            minimumDepth = minimumDepth,
            htlcMinimumMsat = localParams.htlcMinimumMsat,
            toSelfDelay = localParams.toSelfDelay,
            maxAcceptedHtlcs = localParams.maxAcceptedHtlcs,
            fundingPubkey = localParams.fundingPrivKey.publicKey,
            revocationBasepoint = localParams.revocationBasepoint,
            paymentBasepoint = localParams.paymentBasepoint,
            delayedPaymentBasepoint = localParams.delayedPaymentBasepoint,
            firstPerCommitmentPoint = firstPerCommitmentPoint)
          val remoteParams = RemoteParams(
            nodeId = remoteNodeId,
            dustLimitSatoshis = open.dustLimitSatoshis,
            maxHtlcValueInFlightMsat = open.maxHtlcValueInFlightMsat,
            channelReserveSatoshis = open.channelReserveSatoshis, // remote requires local to keep this much satoshis as direct payment
            htlcMinimumMsat = open.htlcMinimumMsat,
            toSelfDelay = open.toSelfDelay,
            maxAcceptedHtlcs = open.maxAcceptedHtlcs,
            fundingPubKey = open.fundingPubkey,
            revocationBasepoint = open.revocationBasepoint,
            paymentBasepoint = open.paymentBasepoint,
            delayedPaymentBasepoint = open.delayedPaymentBasepoint,
            globalFeatures = remoteInit.globalFeatures,
            localFeatures = remoteInit.localFeatures)
          log.debug(s"remote params: $remoteParams")
          goto(WAIT_FOR_FUNDING_CREATED) using DATA_WAIT_FOR_FUNDING_CREATED(open.temporaryChannelId, localParams, remoteParams, open.fundingSatoshis, open.pushMsat, open.feeratePerKw, open.firstPerCommitmentPoint, open.channelFlags, accept) sending accept
      }

    case Event(CMD_CLOSE(_), _) => goto(CLOSED)

    case Event(e: Error, _) => handleRemoteErrorNoCommitments(e)

    case Event(INPUT_DISCONNECTED, _) => goto(CLOSED)
  })

  when(WAIT_FOR_ACCEPT_CHANNEL)(handleExceptions {
    case Event(accept: AcceptChannel, DATA_WAIT_FOR_ACCEPT_CHANNEL(INPUT_INIT_FUNDER(temporaryChannelId, fundingSatoshis, pushMsat, initialFeeratePerKw, localParams, _, remoteInit, _), open)) =>
      Try(Helpers.validateParamsFunder(nodeParams, accept.channelReserveSatoshis, fundingSatoshis)) match {
        case Failure(t) =>
          log.warning(t.getMessage)
          val error = Error(temporaryChannelId, t.getMessage.getBytes)
          goto(CLOSED) sending error
        case _ =>
          // TODO: check equality of temporaryChannelId? or should be done upstream
          val remoteParams = RemoteParams(
            nodeId = remoteNodeId,
            dustLimitSatoshis = accept.dustLimitSatoshis,
            maxHtlcValueInFlightMsat = accept.maxHtlcValueInFlightMsat,
            channelReserveSatoshis = accept.channelReserveSatoshis, // remote requires local to keep this much satoshis as direct payment
            htlcMinimumMsat = accept.htlcMinimumMsat,
            toSelfDelay = accept.toSelfDelay,
            maxAcceptedHtlcs = accept.maxAcceptedHtlcs,
            fundingPubKey = accept.fundingPubkey,
            revocationBasepoint = accept.revocationBasepoint,
            paymentBasepoint = accept.paymentBasepoint,
            delayedPaymentBasepoint = accept.delayedPaymentBasepoint,
            globalFeatures = remoteInit.globalFeatures,
            localFeatures = remoteInit.localFeatures)
          log.debug(s"remote params: $remoteParams")
          val localFundingPubkey = localParams.fundingPrivKey.publicKey
          val fundingPubkeyScript = Script.write(Script.pay2wsh(Scripts.multiSig2of2(localFundingPubkey, remoteParams.fundingPubKey)))
          wallet.makeFundingTx(fundingPubkeyScript, Satoshi(fundingSatoshis), Globals.feeratePerKw.get()).pipeTo(self)
          goto(WAIT_FOR_FUNDING_INTERNAL) using DATA_WAIT_FOR_FUNDING_INTERNAL(temporaryChannelId, localParams, remoteParams, fundingSatoshis, pushMsat, initialFeeratePerKw, accept.firstPerCommitmentPoint, open)
      }

    case Event(CMD_CLOSE(_), _) => goto(CLOSED)

    case Event(e: Error, _) => handleRemoteErrorNoCommitments(e)

    case Event(INPUT_DISCONNECTED, _) => goto(CLOSED)
  })

  when(WAIT_FOR_FUNDING_INTERNAL)(handleExceptions {
    case Event(MakeFundingTxResponse(fundingTx, fundingTxOutputIndex), data@DATA_WAIT_FOR_FUNDING_INTERNAL(temporaryChannelId, localParams, remoteParams, fundingSatoshis, pushMsat, initialFeeratePerKw, remoteFirstPerCommitmentPoint, open)) =>
      // let's create the first commitment tx that spends the yet uncommitted funding tx
      val (localSpec, localCommitTx, remoteSpec, remoteCommitTx) = Funding.makeFirstCommitTxs(localParams, remoteParams, fundingSatoshis, pushMsat, initialFeeratePerKw, fundingTx.hash, fundingTxOutputIndex, remoteFirstPerCommitmentPoint, nodeParams.maxFeerateMismatch)
      require(fundingTx.txOut(fundingTxOutputIndex).publicKeyScript == localCommitTx.input.txOut.publicKeyScript, s"pubkey script mismatch!")
      val localSigOfRemoteTx = Transactions.sign(remoteCommitTx, localParams.fundingPrivKey)
      // signature of their initial commitment tx that pays remote pushMsat
      val fundingCreated = FundingCreated(
        temporaryChannelId = temporaryChannelId,
        fundingTxid = fundingTx.hash,
        fundingOutputIndex = fundingTxOutputIndex,
        signature = localSigOfRemoteTx
      )
      val channelId = toLongId(fundingTx.hash, fundingTxOutputIndex)
      context.parent ! ChannelIdAssigned(self, temporaryChannelId, channelId) // we notify the peer asap so it knows how to route messages
      context.system.eventStream.publish(ChannelIdAssigned(self, temporaryChannelId, channelId))
      goto(WAIT_FOR_FUNDING_SIGNED) using DATA_WAIT_FOR_FUNDING_SIGNED(channelId, localParams, remoteParams, fundingTx, localSpec, localCommitTx, RemoteCommit(0, remoteSpec, remoteCommitTx.tx.txid, remoteFirstPerCommitmentPoint), open.channelFlags, fundingCreated) sending fundingCreated

    case Event(Status.Failure(t), d: DATA_WAIT_FOR_FUNDING_INTERNAL) =>
      log.error(t, s"wallet returned error: ")
      val error = Error(d.temporaryChannelId, "aborting channel creation".getBytes)
      goto(CLOSED) sending error

    case Event(CMD_CLOSE(_), _) => goto(CLOSED)

    case Event(e: Error, _) => handleRemoteErrorNoCommitments(e)

    case Event(INPUT_DISCONNECTED, _) => goto(CLOSED)
  })

  when(WAIT_FOR_FUNDING_CREATED)(handleExceptions {
    case Event(FundingCreated(_, fundingTxHash, fundingTxOutputIndex, remoteSig), DATA_WAIT_FOR_FUNDING_CREATED(temporaryChannelId, localParams, remoteParams, fundingSatoshis, pushMsat, initialFeeratePerKw, remoteFirstPerCommitmentPoint, channelFlags, _)) =>
      // they fund the channel with their funding tx, so the money is theirs (but we are paid pushMsat)
      val (localSpec, localCommitTx, remoteSpec, remoteCommitTx) = Funding.makeFirstCommitTxs(localParams, remoteParams, fundingSatoshis: Long, pushMsat, initialFeeratePerKw, fundingTxHash, fundingTxOutputIndex, remoteFirstPerCommitmentPoint, nodeParams.maxFeerateMismatch)

      // check remote signature validity
      val localSigOfLocalTx = Transactions.sign(localCommitTx, localParams.fundingPrivKey)
      val signedLocalCommitTx = Transactions.addSigs(localCommitTx, localParams.fundingPrivKey.publicKey, remoteParams.fundingPubKey, localSigOfLocalTx, remoteSig)
      Transactions.checkSpendable(signedLocalCommitTx) match {
        case Failure(cause) =>
          log.error(cause, "their FundingCreated message contains an invalid signature")
          val error = Error(temporaryChannelId, cause.getMessage.getBytes)
          // we haven't anything at stake yet, we can just stop
          goto(CLOSED) sending error
        case Success(_) =>
          val localSigOfRemoteTx = Transactions.sign(remoteCommitTx, localParams.fundingPrivKey)
          val channelId = toLongId(fundingTxHash, fundingTxOutputIndex)
          // watch the funding tx transaction
          val commitInput = localCommitTx.input
          val fundingSigned = FundingSigned(
            channelId = channelId,
            signature = localSigOfRemoteTx
          )
          val commitments = Commitments(localParams, remoteParams, channelFlags,
            LocalCommit(0, localSpec, PublishableTxs(signedLocalCommitTx, Nil)), RemoteCommit(0, remoteSpec, remoteCommitTx.tx.txid, remoteFirstPerCommitmentPoint),
            LocalChanges(Nil, Nil, Nil), RemoteChanges(Nil, Nil, Nil),
            localNextHtlcId = 0L, remoteNextHtlcId = 0L,
            remoteNextCommitInfo = Right(randomKey.publicKey), // we will receive their next per-commitment point in the next message, so we temporarily put a random byte array,
            commitInput, ShaChain.init, channelId = channelId)
          log.info(s"waiting for them to publish the funding tx for channelId=$channelId fundingTxid=${commitInput.outPoint.txid}")
          if (nodeParams.spv) {
            blockchain ! Hint(new BitcoinjScript(commitments.commitInput.txOut.publicKeyScript))
          }
          blockchain ! WatchSpent(self, commitInput.outPoint.txid, commitInput.outPoint.index.toInt, BITCOIN_FUNDING_SPENT) // TODO: should we wait for an acknowledgment from the watcher?
          blockchain ! WatchConfirmed(self, commitInput.outPoint.txid, nodeParams.minDepthBlocks, BITCOIN_FUNDING_DEPTHOK)
          context.parent ! ChannelIdAssigned(self, temporaryChannelId, channelId) // we notify the peer asap so it knows how to route messages
          context.system.eventStream.publish(ChannelIdAssigned(self, temporaryChannelId, channelId))
          context.system.eventStream.publish(ChannelSignatureReceived(self, commitments))
          goto(WAIT_FOR_FUNDING_CONFIRMED) using store(DATA_WAIT_FOR_FUNDING_CONFIRMED(commitments, None, Right(fundingSigned))) sending fundingSigned
      }

    case Event(CMD_CLOSE(_), _) => goto(CLOSED)

    case Event(e: Error, _) => handleRemoteErrorNoCommitments(e)

    case Event(INPUT_DISCONNECTED, _) => goto(CLOSED)
  })

  when(WAIT_FOR_FUNDING_SIGNED)(handleExceptions {
    case Event(FundingSigned(_, remoteSig), DATA_WAIT_FOR_FUNDING_SIGNED(channelId, localParams, remoteParams, fundingTx, localSpec, localCommitTx, remoteCommit, channelFlags, fundingCreated)) =>
      // we make sure that their sig checks out and that our first commit tx is spendable
      val localSigOfLocalTx = Transactions.sign(localCommitTx, localParams.fundingPrivKey)
      val signedLocalCommitTx = Transactions.addSigs(localCommitTx, localParams.fundingPrivKey.publicKey, remoteParams.fundingPubKey, localSigOfLocalTx, remoteSig)
      Transactions.checkSpendable(fundingTx, signedLocalCommitTx.tx)
        .flatMap(_ => Transactions.checkSpendable(signedLocalCommitTx)) match {
        case Failure(cause) =>
          log.error(cause, "their FundingSigned message contains an invalid signature")
          val error = Error(channelId, cause.getMessage.getBytes)
          // we haven't published anything yet, we can just stop
          goto(CLOSED) sending error
        case Success(_) =>
          val commitInput = localCommitTx.input
          val commitments = Commitments(localParams, remoteParams, channelFlags,
            LocalCommit(0, localSpec, PublishableTxs(signedLocalCommitTx, Nil)), remoteCommit,
            LocalChanges(Nil, Nil, Nil), RemoteChanges(Nil, Nil, Nil),
            localNextHtlcId = 0L, remoteNextHtlcId = 0L,
            remoteNextCommitInfo = Right(randomKey.publicKey), // we will receive their next per-commitment point in the next message, so we temporarily put a random byte array
            commitInput, ShaChain.init, channelId = channelId)
          context.system.eventStream.publish(ChannelSignatureReceived(self, commitments))
          log.info(s"publishing funding tx for channelId=$channelId fundingTxid=${commitInput.outPoint.txid}")
          // we do this to make sure that the channel state has been written to disk when we publish the funding tx
          val nextState = store(DATA_WAIT_FOR_FUNDING_CONFIRMED(commitments, None, Left(fundingCreated)))
          if (nodeParams.spv) {
            blockchain ! Hint(new BitcoinjScript(commitments.commitInput.txOut.publicKeyScript))
          }
          log.info(s"committing txid=${fundingTx.txid}")
          wallet.commit(fundingTx).map {
            case true =>
              blockchain ! WatchSpent(self, commitInput.outPoint.txid, commitInput.outPoint.index.toInt, BITCOIN_FUNDING_SPENT) // TODO: should we wait for an acknowledgment from the watcher?
              blockchain ! WatchConfirmed(self, commitInput.outPoint.txid, nodeParams.minDepthBlocks, BITCOIN_FUNDING_DEPTHOK)
              blockchain ! PublishAsap(fundingTx)
            case false =>
              self ! WatchEventDoubleSpent(BITCOIN_FUNDING_DEPTHOK)
          }
          goto(WAIT_FOR_FUNDING_CONFIRMED) using nextState
      }

    case Event(CMD_CLOSE(_), _) => goto(CLOSED)

    case Event(e: Error, _) => handleRemoteErrorNoCommitments(e)
  })

  when(WAIT_FOR_FUNDING_CONFIRMED)(handleExceptions {
    case Event(msg: FundingLocked, d: DATA_WAIT_FOR_FUNDING_CONFIRMED) =>
      log.info(s"received their FundingLocked, deferring message")
      stay using d.copy(deferred = Some(msg))

    case Event(WatchEventConfirmed(BITCOIN_FUNDING_DEPTHOK, blockHeight, txIndex), DATA_WAIT_FOR_FUNDING_CONFIRMED(commitments, deferred, lastSent)) =>
      log.info(s"channelId=${commitments.channelId} was confirmed at blockHeight=$blockHeight txIndex=$txIndex")
      blockchain ! WatchLost(self, commitments.commitInput.outPoint.txid, nodeParams.minDepthBlocks, BITCOIN_FUNDING_LOST)
      val nextPerCommitmentPoint = Generators.perCommitPoint(commitments.localParams.shaSeed, 1)
      val fundingLocked = FundingLocked(commitments.channelId, nextPerCommitmentPoint)
      deferred.map(self ! _)
      goto(WAIT_FOR_FUNDING_LOCKED) using store(DATA_WAIT_FOR_FUNDING_LOCKED(commitments, fundingLocked)) sending fundingLocked

    case Event(WatchEventDoubleSpent(_), d: DATA_WAIT_FOR_FUNDING_CONFIRMED) =>
      log.error(s"fundingTx=${d.commitments.commitInput.outPoint.txid} was doublespent and won't ever confirm!")
      val error = Error(d.channelId, "Funding tx doublespent".getBytes)
      goto(ERR_FUNDING_DOUBLESPENT) sending error

    // TODO: not implemented, maybe should be done with a state timer and not a blockchain watch?
    case Event(BITCOIN_FUNDING_TIMEOUT, d: DATA_WAIT_FOR_FUNDING_CONFIRMED) =>
      val error = Error(d.channelId, "Funding tx timed out".getBytes)
      goto(ERR_FUNDING_TIMEOUT) sending error

    case Event(WatchEventSpent(BITCOIN_FUNDING_SPENT, tx: Transaction), d: DATA_WAIT_FOR_FUNDING_CONFIRMED) if tx.txid == d.commitments.remoteCommit.txid => handleRemoteSpentCurrent(tx, d)

    case Event(WatchEventSpent(BITCOIN_FUNDING_SPENT, _), d: DATA_WAIT_FOR_FUNDING_CONFIRMED) => handleInformationLeak(d)

    case Event(CMD_CLOSE(_), d: DATA_WAIT_FOR_FUNDING_CONFIRMED) => spendLocalCurrent(d)

    case Event(e: Error, d: DATA_WAIT_FOR_FUNDING_CONFIRMED) => handleRemoteError(e, d)
  })

  when(WAIT_FOR_FUNDING_LOCKED)(handleExceptions {
    case Event(FundingLocked(_, nextPerCommitmentPoint), d@DATA_WAIT_FOR_FUNDING_LOCKED(commitments, _)) =>
      // this clock will be used to detect htlc timeouts
      context.system.eventStream.subscribe(self, classOf[CurrentBlockCount])
      context.system.eventStream.subscribe(self, classOf[CurrentFeerate])
      // NB: in spv mode we currently can't get the tx index in block (which is used to calculate the short id)
      // instead, we rely on a hack by trusting the index the counterparty sends us
      if (d.commitments.announceChannel && !nodeParams.spv) {
        // used for announcement of channel (if minDepth >= ANNOUNCEMENTS_MINCONF this event will fire instantly)
        blockchain ! WatchConfirmed(self, commitments.commitInput.outPoint.txid, ANNOUNCEMENTS_MINCONF, BITCOIN_FUNDING_DEEPLYBURIED)
      } else if (d.commitments.announceChannel && nodeParams.spv && d.commitments.localParams.isFunder && System.getProperty("spvtest") != null) {
        // hard coded id for testing
        log.warning("using hardcoded short id for testing!!!!!")
        context.system.scheduler.scheduleOnce(5 seconds, self, WatchEventConfirmed(BITCOIN_FUNDING_DEEPLYBURIED, Random.nextInt(100), Random.nextInt(100)))
      }
      goto(NORMAL) using store(DATA_NORMAL(commitments.copy(remoteNextCommitInfo = Right(nextPerCommitmentPoint)), None, None, None, None))

    case Event(WatchEventSpent(BITCOIN_FUNDING_SPENT, tx: Transaction), d: DATA_WAIT_FOR_FUNDING_LOCKED) if tx.txid == d.commitments.remoteCommit.txid => handleRemoteSpentCurrent(tx, d)

    case Event(WatchEventSpent(BITCOIN_FUNDING_SPENT, _), d: DATA_WAIT_FOR_FUNDING_LOCKED) => handleInformationLeak(d)

    case Event(CMD_CLOSE(_), d: DATA_WAIT_FOR_FUNDING_LOCKED) => spendLocalCurrent(d)

    case Event(e: Error, d: DATA_WAIT_FOR_FUNDING_LOCKED) => handleRemoteError(e, d)
  })

  /*
          888b     d888        d8888 8888888 888b    888      888      .d88888b.   .d88888b.  8888888b.
          8888b   d8888       d88888   888   8888b   888      888     d88P" "Y88b d88P" "Y88b 888   Y88b
          88888b.d88888      d88P888   888   88888b  888      888     888     888 888     888 888    888
          888Y88888P888     d88P 888   888   888Y88b 888      888     888     888 888     888 888   d88P
          888 Y888P 888    d88P  888   888   888 Y88b888      888     888     888 888     888 8888888P"
          888  Y8P  888   d88P   888   888   888  Y88888      888     888     888 888     888 888
          888   "   888  d8888888888   888   888   Y8888      888     Y88b. .d88P Y88b. .d88P 888
          888       888 d88P     888 8888888 888    Y888      88888888 "Y88888P"   "Y88888P"  888
   */

  when(NORMAL)(handleExceptions {
    case Event(c: CMD_ADD_HTLC, d: DATA_NORMAL) if d.localShutdown.isDefined =>
      handleCommandError(ClosingInProgress)

    case Event(c@CMD_ADD_HTLC(_, _, _, _, downstream_opt, do_commit), d: DATA_NORMAL) =>
      Try(Commitments.sendAdd(d.commitments, c)) match {
        case Success(Right((commitments1, add))) =>
          val origin = downstream_opt match {
            case Some(u) => Relayed(sender, u)
            case None => Local(sender)
          }
          relayer ! AddHtlcSucceeded(add, origin)
          if (c.commit) self ! CMD_SIGN
          handleCommandSuccess(sender, d.copy(commitments = commitments1)) sending add
        case Success(Left(error)) =>
          relayer ! AddHtlcFailed(c, error)
          handleCommandError(error)
        case Failure(cause) => handleCommandError(cause)
      }

    case Event(add: UpdateAddHtlc, d: DATA_NORMAL) =>
      Try(Commitments.receiveAdd(d.commitments, add)) match {
        case Success(commitments1) => stay using d.copy(commitments = commitments1)
        case Failure(cause) => handleLocalError(cause, d)
      }

    case Event(c: CMD_FULFILL_HTLC, d: DATA_NORMAL) =>
      Try(Commitments.sendFulfill(d.commitments, c)) match {
        case Success((commitments1, fulfill)) =>
          if (c.commit) self ! CMD_SIGN
          handleCommandSuccess(sender, d.copy(commitments = commitments1)) sending fulfill
        case Failure(cause) => handleCommandError(cause)
      }

    case Event(fulfill: UpdateFulfillHtlc, d: DATA_NORMAL) =>
      Try(Commitments.receiveFulfill(d.commitments, fulfill)) match {
        case Success(Right(commitments1)) =>
          relayer ! ForwardFulfill(fulfill)
          stay using d.copy(commitments = commitments1)
        case Success(Left(_)) => stay
        case Failure(cause) => handleLocalError(cause, d)
      }

    case Event(c: CMD_FAIL_HTLC, d: DATA_NORMAL) =>
      Try(Commitments.sendFail(d.commitments, c, nodeParams.privateKey)) match {
        case Success((commitments1, fail)) =>
          if (c.commit) self ! CMD_SIGN
          handleCommandSuccess(sender, d.copy(commitments = commitments1)) sending fail
        case Failure(cause) => handleCommandError(cause)
      }

    case Event(c: CMD_FAIL_MALFORMED_HTLC, d: DATA_NORMAL) =>
      Try(Commitments.sendFailMalformed(d.commitments, c)) match {
        case Success((commitments1, fail)) =>
          if (c.commit) self ! CMD_SIGN
          handleCommandSuccess(sender, d.copy(commitments = commitments1)) sending fail
        case Failure(cause) => handleCommandError(cause)
      }

    case Event(fail: UpdateFailHtlc, d: DATA_NORMAL) =>
      Try(Commitments.receiveFail(d.commitments, fail)) match {
        case Success(Right(commitments1)) =>
          relayer ! ForwardFail(fail)
          stay using d.copy(commitments = commitments1)
        case Success(Left(_)) => stay
        case Failure(cause) => handleLocalError(cause, d)
      }

    case Event(fail: UpdateFailMalformedHtlc, d: DATA_NORMAL) =>
      Try(Commitments.receiveFailMalformed(d.commitments, fail)) match {
        case Success(Right(commitments1)) =>
          relayer ! ForwardFailMalformed(fail)
          stay using d.copy(commitments = commitments1)
        case Success(Left(_)) => stay
        case Failure(cause) => handleLocalError(cause, d)
      }

    case Event(c: CMD_UPDATE_FEE, d: DATA_NORMAL) =>
      Try(Commitments.sendFee(d.commitments, c)) match {
        case Success((commitments1, fee)) =>
          if (c.commit) self ! CMD_SIGN
          handleCommandSuccess(sender, d.copy(commitments = commitments1)) sending fee
        case Failure(cause) => handleCommandError(cause)
      }

    case Event(fee: UpdateFee, d: DATA_NORMAL) =>
      Try(Commitments.receiveFee(d.commitments, fee, nodeParams.maxFeerateMismatch)) match {
        case Success(commitments1) => stay using d.copy(commitments = commitments1)
        case Failure(cause) => handleLocalError(cause, d)
      }

    case Event(CMD_SIGN, d: DATA_NORMAL) =>
      d.commitments.remoteNextCommitInfo match {
        case _ if !Commitments.localHasChanges(d.commitments) =>
          log.info("ignoring CMD_SIGN (nothing to sign)")
          stay
        case Right(_) =>
          Try(Commitments.sendCommit(d.commitments)) match {
            case Success((commitments1, commit)) =>
              log.debug(s"sending a new sig, spec:\n${Commitments.specs2String(commitments1)}")
              handleCommandSuccess(sender, store(d.copy(commitments = commitments1))) sending commit
            case Failure(cause) => handleCommandError(cause)
          }
        case Left(waitForRevocation) =>
          log.debug(s"already in the process of signing, will sign again as soon as possible")
          val commitments1 = d.commitments.copy(remoteNextCommitInfo = Left(waitForRevocation.copy(reSignAsap = true)))
          stay using d.copy(commitments = commitments1)
      }

    case Event(commit: CommitSig, d: DATA_NORMAL) =>
      Try(Commitments.receiveCommit(d.commitments, commit)) match {
        case Success((commitments1, revocation)) =>
          log.debug(s"received a new sig, spec:\n${Commitments.specs2String(commitments1)}")
          if (Commitments.localHasChanges(commitments1)) {
            // if we have newly acknowledged changes let's sign them
            self ! CMD_SIGN
          }
          context.system.eventStream.publish(ChannelSignatureReceived(self, commitments1))
          stay using store(d.copy(commitments = commitments1)) sending revocation
        case Failure(cause) => handleLocalError(cause, d)
      }

    case Event(revocation: RevokeAndAck, d: DATA_NORMAL) =>
      // we received a revocation because we sent a signature
      // => all our changes have been acked
      Try(Commitments.receiveRevocation(d.commitments, revocation)) match {
        case Success(commitments1) =>
          // we forward HTLCs only when they have been committed by both sides
          // it always happen when we receive a revocation, because, we always sign our changes before they sign them
          d.commitments.remoteChanges.signed.collect {
            case htlc: UpdateAddHtlc =>
              log.debug(s"relaying $htlc")
              relayer ! ForwardAdd(htlc)
          }
          log.debug(s"received a new rev, spec:\n${Commitments.specs2String(commitments1)}")
          if (Commitments.localHasChanges(commitments1) && d.commitments.remoteNextCommitInfo.left.map(_.reSignAsap) == Left(true)) {
            self ! CMD_SIGN
          }
          stay using d.copy(commitments = commitments1)
        case Failure(cause) => handleLocalError(cause, d)
      }

    case Event(CMD_CLOSE(localScriptPubKey_opt), d: DATA_NORMAL) =>
      val localScriptPubKey = localScriptPubKey_opt.getOrElse(d.commitments.localParams.defaultFinalScriptPubKey)
      if (d.localShutdown.isDefined)
        handleCommandError(ClosingAlreadyInProgress)
      else if (Commitments.localHasChanges(d.commitments))
      // TODO: simplistic behavior, we could also sign-then-close
        handleCommandError(CannotCloseWithPendingChanges)
      else if (!Closing.isValidFinalScriptPubkey(localScriptPubKey))
        handleCommandError(InvalidFinalScript)
      else {
        val shutdown = Shutdown(d.channelId, localScriptPubKey)
        handleCommandSuccess(sender, store(d.copy(localShutdown = Some(shutdown)))) sending shutdown
      }

    case Event(Shutdown(_, _), d: DATA_NORMAL) if d.commitments.remoteChanges.proposed.size > 0 =>
      handleLocalError(CannotCloseWithPendingChanges, d)

    case Event(remoteShutdown@Shutdown(_, remoteScriptPubKey), d: DATA_NORMAL) =>
      if (!Closing.isValidFinalScriptPubkey(remoteScriptPubKey)) throw InvalidFinalScript
      Try(d.localShutdown.map(s => (s, d.commitments)).getOrElse {
        // first if we have pending changes, we need to commit them
        val commitments2 = if (Commitments.localHasChanges(d.commitments)) {
          val (commitments1, commit) = Commitments.sendCommit(d.commitments)
          forwarder ! commit
          commitments1
        } else d.commitments
        val shutdown = Shutdown(d.channelId, d.commitments.localParams.defaultFinalScriptPubKey)
        forwarder ! shutdown
        d.shortChannelId.map {
          case shortChannelId =>
            // we announce that channel is disabled
            log.info(s"disabling the channel (closing initiated)")
            val channelUpdate = Announcements.makeChannelUpdate(nodeParams.chainHash, nodeParams.privateKey, remoteNodeId, shortChannelId, nodeParams.expiryDeltaBlocks, nodeParams.htlcMinimumMsat, nodeParams.feeBaseMsat, nodeParams.feeProportionalMillionth, enable = false)
            router ! channelUpdate
        }
        (shutdown, commitments2)
      }) match {
        case Success((localShutdown, commitments3))
          if (commitments3.remoteNextCommitInfo.isRight && commitments3.localCommit.spec.htlcs.size == 0 && commitments3.remoteCommit.spec.htlcs.size == 0)
            || (commitments3.remoteNextCommitInfo.isLeft && commitments3.localCommit.spec.htlcs.size == 0 && commitments3.remoteNextCommitInfo.left.get.nextRemoteCommit.spec.htlcs.size == 0) =>
          val closingSigned = Closing.makeFirstClosingTx(commitments3, localShutdown.scriptPubKey, remoteShutdown.scriptPubKey)
          goto(NEGOTIATING) using store(DATA_NEGOTIATING(commitments3, localShutdown, remoteShutdown, closingSigned)) sending closingSigned
        case Success((localShutdown, commitments3)) =>
          goto(SHUTDOWN) using store(DATA_SHUTDOWN(commitments3, localShutdown, remoteShutdown))
        case Failure(cause) => handleLocalError(cause, d)
      }

    case Event(CurrentBlockCount(count), d: DATA_NORMAL) if d.commitments.hasTimedoutOutgoingHtlcs(count) =>
      handleLocalError(HtlcTimedout, d)

    case Event(CurrentFeerate(feeratePerKw), d: DATA_NORMAL) =>
      d.commitments.localParams.isFunder match {
        case true if Helpers.shouldUpdateFee(d.commitments.localCommit.spec.feeratePerKw, feeratePerKw, nodeParams.updateFeeMinDiffRatio) =>
          self ! CMD_UPDATE_FEE(feeratePerKw, commit = true)
          stay
        case false if Helpers.isFeeDiffTooHigh(d.commitments.localCommit.spec.feeratePerKw, feeratePerKw, nodeParams.maxFeerateMismatch) =>
          handleLocalError(FeerateTooDifferent(localFeeratePerKw = feeratePerKw, remoteFeeratePerKw = d.commitments.localCommit.spec.feeratePerKw), d)
        case _ => stay
      }

    case Event(WatchEventConfirmed(BITCOIN_FUNDING_DEEPLYBURIED, blockHeight, txIndex), d: DATA_NORMAL) if d.commitments.announceChannel && d.shortChannelId.isEmpty =>
      val shortChannelId = toShortId(blockHeight, txIndex, d.commitments.commitInput.outPoint.index.toInt)
      log.info(s"funding tx is deeply buried at blockHeight=$blockHeight txIndex=$txIndex, sending announcements")
      // TODO: empty features
      val features = BinaryData("")
      val (localNodeSig, localBitcoinSig) = Announcements.signChannelAnnouncement(nodeParams.chainHash, shortChannelId, nodeParams.privateKey, remoteNodeId, d.commitments.localParams.fundingPrivKey, d.commitments.remoteParams.fundingPubKey, features)
      val annSignatures = AnnouncementSignatures(d.channelId, shortChannelId, localNodeSig, localBitcoinSig)
      stay using d.copy(localAnnouncementSignatures = Some(annSignatures)) sending annSignatures

    case Event(remoteAnnSigs: AnnouncementSignatures, d@DATA_NORMAL(commitments, None, _, _, _)) if d.commitments.announceChannel =>
      // announce channels only if we want to and our peer too
      // we would already have closed the connection if we require channels to be announced (even feature bit) but our
      // peer does not want channels to be announced
      d.localAnnouncementSignatures match {
        case Some(localAnnSigs) =>
          require(localAnnSigs.shortChannelId == remoteAnnSigs.shortChannelId, s"shortChannelId mismatch: local=${localAnnSigs.shortChannelId} remote=${remoteAnnSigs.shortChannelId}")
          log.info(s"announcing channelId=${d.channelId} on the network with shortId=${localAnnSigs.shortChannelId}")
          import commitments.{localParams, remoteParams}
          val channelAnn = Announcements.makeChannelAnnouncement(nodeParams.chainHash, localAnnSigs.shortChannelId, localParams.nodeId, remoteParams.nodeId, localParams.fundingPrivKey.publicKey, remoteParams.fundingPubKey, localAnnSigs.nodeSignature, remoteAnnSigs.nodeSignature, localAnnSigs.bitcoinSignature, remoteAnnSigs.bitcoinSignature)
          val nodeAnn = Announcements.makeNodeAnnouncement(nodeParams.privateKey, nodeParams.alias, nodeParams.color, nodeParams.publicAddresses)
          val channelUpdate = Announcements.makeChannelUpdate(nodeParams.chainHash, nodeParams.privateKey, remoteNodeId, localAnnSigs.shortChannelId, nodeParams.expiryDeltaBlocks, nodeParams.htlcMinimumMsat, nodeParams.feeBaseMsat, nodeParams.feeProportionalMillionth)
          router ! channelAnn
          router ! nodeAnn
          router ! channelUpdate
          relayer ! channelUpdate
          // TODO: remove this later when we use testnet/mainnet
          // let's trigger the broadcast immediately so that we don't wait for 60 seconds to announce our newly created channel
          // we give 3 seconds for the router-watcher roundtrip
          context.system.scheduler.scheduleOnce(3 seconds, router, 'tick_broadcast)
          context.system.eventStream.publish(ShortChannelIdAssigned(self, d.channelId, localAnnSigs.shortChannelId))
          // we acknowledge our AnnouncementSignatures message
          stay using store(d.copy(shortChannelId = Some(localAnnSigs.shortChannelId), localAnnouncementSignatures = None))
        case None =>
          log.info(s"received remote announcement signatures, delaying")
          // our watcher didn't notify yet that the tx has reached ANNOUNCEMENTS_MINCONF confirmations, let's delay remote's message
          context.system.scheduler.scheduleOnce(5 seconds, self, remoteAnnSigs)
          if (nodeParams.spv) {
            log.warning(s"HACK: since we cannot get the tx index in spv mode, we copy the value sent by remote")
            val (blockHeight, txIndex, _) = fromShortId(remoteAnnSigs.shortChannelId)
            self ! WatchEventConfirmed(BITCOIN_FUNDING_DEEPLYBURIED, blockHeight, txIndex)
          }
          stay
      }

    case Event(WatchEventSpent(BITCOIN_FUNDING_SPENT, tx: Transaction), d: DATA_NORMAL) if tx.txid == d.commitments.remoteCommit.txid => handleRemoteSpentCurrent(tx, d)

    case Event(WatchEventSpent(BITCOIN_FUNDING_SPENT, tx: Transaction), d: DATA_NORMAL) if Some(tx.txid) == d.commitments.remoteNextCommitInfo.left.toOption.map(_.nextRemoteCommit.txid) => handleRemoteSpentNext(tx, d)

    case Event(WatchEventSpent(BITCOIN_FUNDING_SPENT, tx: Transaction), d: DATA_NORMAL) => handleRemoteSpentOther(tx, d)

    case Event(INPUT_DISCONNECTED, d: DATA_NORMAL) =>
      d.commitments.localChanges.proposed.collect {
        case add: UpdateAddHtlc => relayer ! AddHtlcDiscarded(add)
      }
      d.shortChannelId match {
        case Some(shortChannelId) =>
          // if channel has be announced, we disable it
          log.info(s"disabling the channel (disconnected)")
          val channelUpdate = Announcements.makeChannelUpdate(nodeParams.chainHash, nodeParams.privateKey, remoteNodeId, shortChannelId, nodeParams.expiryDeltaBlocks, nodeParams.htlcMinimumMsat, nodeParams.feeBaseMsat, nodeParams.feeProportionalMillionth, enable = false)
          router ! channelUpdate
        case None => {}
      }
      goto(OFFLINE)

    case Event(e: Error, d: DATA_NORMAL) => handleRemoteError(e, d)

    case Event(_: FundingLocked, _: DATA_NORMAL) => stay // will happen after a reconnection if no updates were ever committed to the channel

  })

  /*
           .d8888b.  888      .d88888b.   .d8888b. 8888888 888b    888  .d8888b.
          d88P  Y88b 888     d88P" "Y88b d88P  Y88b  888   8888b   888 d88P  Y88b
          888    888 888     888     888 Y88b.       888   88888b  888 888    888
          888        888     888     888  "Y888b.    888   888Y88b 888 888
          888        888     888     888     "Y88b.  888   888 Y88b888 888  88888
          888    888 888     888     888       "888  888   888  Y88888 888    888
          Y88b  d88P 888     Y88b. .d88P Y88b  d88P  888   888   Y8888 Y88b  d88P
           "Y8888P"  88888888 "Y88888P"   "Y8888P" 8888888 888    Y888  "Y8888P88
   */

  when(SHUTDOWN)(handleExceptions {
    case Event(c: CMD_FULFILL_HTLC, d: DATA_SHUTDOWN) =>
      Try(Commitments.sendFulfill(d.commitments, c)) match {
        case Success((commitments1, fulfill)) =>
          if (c.commit) self ! CMD_SIGN
          handleCommandSuccess(sender, d.copy(commitments = commitments1)) sending fulfill
        case Failure(cause) => handleCommandError(cause)
      }

    case Event(fulfill: UpdateFulfillHtlc, d: DATA_SHUTDOWN) =>
      Try(Commitments.receiveFulfill(d.commitments, fulfill)) match {
        case Success(Right(commitments1)) =>
          relayer ! ForwardFulfill(fulfill)
          stay using d.copy(commitments = commitments1)
        case Success(Left(_)) => stay
        case Failure(cause) => handleLocalError(cause, d)
      }

    case Event(c: CMD_FAIL_HTLC, d: DATA_SHUTDOWN) =>
      Try(Commitments.sendFail(d.commitments, c, nodeParams.privateKey)) match {
        case Success((commitments1, fail)) =>
          if (c.commit) self ! CMD_SIGN
          handleCommandSuccess(sender, d.copy(commitments = commitments1)) sending fail
        case Failure(cause) => handleCommandError(cause)
      }

    case Event(c: CMD_FAIL_MALFORMED_HTLC, d: DATA_SHUTDOWN) =>
      Try(Commitments.sendFailMalformed(d.commitments, c)) match {
        case Success((commitments1, fail)) =>
          if (c.commit) self ! CMD_SIGN
          handleCommandSuccess(sender, d.copy(commitments = commitments1)) sending fail
        case Failure(cause) => handleCommandError(cause)
      }

    case Event(fail: UpdateFailHtlc, d: DATA_SHUTDOWN) =>
      Try(Commitments.receiveFail(d.commitments, fail)) match {
        case Success(Right(commitments1)) =>
          relayer ! ForwardFail(fail)
          stay using d.copy(commitments = commitments1)
        case Success(Left(_)) => stay
        case Failure(cause) => handleLocalError(cause, d)
      }

    case Event(fail: UpdateFailMalformedHtlc, d: DATA_SHUTDOWN) =>
      Try(Commitments.receiveFailMalformed(d.commitments, fail)) match {
        case Success(Right(commitments1)) =>
          relayer ! ForwardFailMalformed(fail)
          stay using d.copy(commitments = commitments1)
        case Success(Left(_)) => stay
        case Failure(cause) => handleLocalError(cause, d)
      }

    case Event(c: CMD_UPDATE_FEE, d: DATA_SHUTDOWN) =>
      Try(Commitments.sendFee(d.commitments, c)) match {
        case Success((commitments1, fee)) =>
          if (c.commit) self ! CMD_SIGN
          handleCommandSuccess(sender, d.copy(commitments = commitments1)) sending fee
        case Failure(cause) => handleCommandError(cause)
      }

    case Event(fee: UpdateFee, d: DATA_SHUTDOWN) =>
      Try(Commitments.receiveFee(d.commitments, fee, nodeParams.maxFeerateMismatch)) match {
        case Success(commitments1) => stay using d.copy(commitments = commitments1)
        case Failure(cause) => handleLocalError(cause, d)
      }

    case Event(CMD_SIGN, d: DATA_SHUTDOWN) =>
      d.commitments.remoteNextCommitInfo match {
        case _ if !Commitments.localHasChanges(d.commitments) =>
          log.info("ignoring CMD_SIGN (nothing to sign)")
          stay
        case Right(_) =>
          Try(Commitments.sendCommit(d.commitments)) match {
            case Success((commitments1, commit)) =>
              log.debug(s"sending a new sig, spec:\n${Commitments.specs2String(commitments1)}")
              handleCommandSuccess(sender, store(d.copy(commitments = commitments1))) sending commit
            case Failure(cause) => handleCommandError(cause)
          }
        case Left(waitForRevocation) =>
          log.debug(s"already in the process of signing, will sign again as soon as possible")
          stay using d.copy(commitments = d.commitments.copy(remoteNextCommitInfo = Left(waitForRevocation.copy(reSignAsap = true))))
      }

    case Event(msg: CommitSig, d@DATA_SHUTDOWN(_, localShutdown, remoteShutdown)) =>
      Try(Commitments.receiveCommit(d.commitments, msg)) map {
        case (commitments1, revocation) =>
          // we always reply with a revocation
          log.debug(s"received a new sig:\n${Commitments.specs2String(commitments1)}")
          forwarder ! revocation
          context.system.eventStream.publish(ChannelSignatureReceived(self, commitments1))
          commitments1
      } match {
        case Success(commitments1) if commitments1.hasNoPendingHtlcs =>
          val closingSigned = Closing.makeFirstClosingTx(commitments1, localShutdown.scriptPubKey, remoteShutdown.scriptPubKey)
          goto(NEGOTIATING) using store(DATA_NEGOTIATING(commitments1, localShutdown, remoteShutdown, closingSigned)) sending closingSigned
        case Success(commitments1) =>
          if (Commitments.localHasChanges(commitments1)) {
            // if we have newly acknowledged changes let's sign them
            self ! CMD_SIGN
          }
          stay using d.copy(commitments = commitments1)
        case Failure(cause) => handleLocalError(cause, d)
      }

    case Event(msg: RevokeAndAck, d@DATA_SHUTDOWN(commitments, localShutdown, remoteShutdown)) =>
      // we received a revocation because we sent a signature
      // => all our changes have been acked including the shutdown message
      Try(Commitments.receiveRevocation(commitments, msg)) match {
        case Success(commitments1) if commitments1.hasNoPendingHtlcs =>
          log.debug(s"received a new rev, switching to NEGOTIATING spec:\n${Commitments.specs2String(commitments1)}")
          val closingSigned = Closing.makeFirstClosingTx(commitments1, localShutdown.scriptPubKey, remoteShutdown.scriptPubKey)
          goto(NEGOTIATING) using store(DATA_NEGOTIATING(commitments1, localShutdown, remoteShutdown, closingSigned)) sending closingSigned
        case Success(commitments1) =>
          if (Commitments.localHasChanges(commitments1) && d.commitments.remoteNextCommitInfo.left.map(_.reSignAsap) == Left(true)) {
            self ! CMD_SIGN
          }
          log.debug(s"received a new rev, spec:\n${Commitments.specs2String(commitments1)}")
          stay using d.copy(commitments = commitments1)
        case Failure(cause) => handleLocalError(cause, d)
      }

    case Event(CurrentBlockCount(count), d: DATA_SHUTDOWN) if d.commitments.hasTimedoutOutgoingHtlcs(count) =>
      handleLocalError(HtlcTimedout, d)

    case Event(CurrentFeerate(feeratePerKw), d: DATA_SHUTDOWN) =>
      d.commitments.localParams.isFunder match {
        case true if Helpers.shouldUpdateFee(d.commitments.localCommit.spec.feeratePerKw, feeratePerKw, nodeParams.updateFeeMinDiffRatio) =>
          self ! CMD_UPDATE_FEE(feeratePerKw, commit = true)
          stay
        case false if Helpers.isFeeDiffTooHigh(d.commitments.localCommit.spec.feeratePerKw, feeratePerKw, nodeParams.maxFeerateMismatch) =>
          handleLocalError(FeerateTooDifferent(localFeeratePerKw = feeratePerKw, remoteFeeratePerKw = d.commitments.localCommit.spec.feeratePerKw), d)
        case _ => stay
      }

    case Event(WatchEventSpent(BITCOIN_FUNDING_SPENT, tx: Transaction), d: DATA_SHUTDOWN) if tx.txid == d.commitments.remoteCommit.txid => handleRemoteSpentCurrent(tx, d)

    case Event(WatchEventSpent(BITCOIN_FUNDING_SPENT, tx: Transaction), d: DATA_SHUTDOWN) if Some(tx.txid) == d.commitments.remoteNextCommitInfo.left.toOption.map(_.nextRemoteCommit.txid) => handleRemoteSpentNext(tx, d)

    case Event(WatchEventSpent(BITCOIN_FUNDING_SPENT, tx: Transaction), d: DATA_SHUTDOWN) => handleRemoteSpentOther(tx, d)

    case Event(CMD_CLOSE(_), d: DATA_SHUTDOWN) => handleCommandError(ClosingAlreadyInProgress)

    case Event(e: Error, d: DATA_SHUTDOWN) => handleRemoteError(e, d)

  })

  when(NEGOTIATING)(handleExceptions {
    case Event(ClosingSigned(_, remoteClosingFee, remoteSig), d: DATA_NEGOTIATING) =>
      Closing.checkClosingSignature(d.commitments, d.localShutdown.scriptPubKey, d.remoteShutdown.scriptPubKey, Satoshi(remoteClosingFee), remoteSig) match {
        case Success(signedClosingTx) if remoteClosingFee == d.localClosingSigned.feeSatoshis =>
          handleMutualClose(signedClosingTx, d)
        case Success(signedClosingTx) =>
          val nextClosingFee = Closing.nextClosingFee(Satoshi(d.localClosingSigned.feeSatoshis), Satoshi(remoteClosingFee))
          val (_, closingSigned) = Closing.makeClosingTx(d.commitments, d.localShutdown.scriptPubKey, d.remoteShutdown.scriptPubKey, nextClosingFee)
          if (nextClosingFee == Satoshi(remoteClosingFee)) {
            handleMutualClose(signedClosingTx, store(d)) sending closingSigned
          } else {
            stay using store(d.copy(localClosingSigned = closingSigned)) sending closingSigned
          }
        case Failure(cause) =>
          log.error(cause, "cannot verify their close signature")
          throw InvalidCloseSignature
      }

    case Event(WatchEventSpent(BITCOIN_FUNDING_SPENT, tx: Transaction), d: DATA_NEGOTIATING) if tx.txid == Closing.makeClosingTx(d.commitments, d.localShutdown.scriptPubKey, d.remoteShutdown.scriptPubKey, Satoshi(d.localClosingSigned.feeSatoshis))._1.tx.txid =>
      // happens when we agreed on a closeSig, but we don't know it yet: we receive the watcher notification before their ClosingSigned (which will match ours)
      stay

    case Event(WatchEventSpent(BITCOIN_FUNDING_SPENT, tx: Transaction), d: DATA_NEGOTIATING) if tx.txid == d.commitments.remoteCommit.txid => handleRemoteSpentCurrent(tx, d)

    case Event(WatchEventSpent(BITCOIN_FUNDING_SPENT, tx: Transaction), d: DATA_NEGOTIATING) if Some(tx.txid) == d.commitments.remoteNextCommitInfo.left.toOption.map(_.nextRemoteCommit.txid) => handleRemoteSpentNext(tx, d)

    case Event(WatchEventSpent(BITCOIN_FUNDING_SPENT, tx: Transaction), d: DATA_NEGOTIATING) => handleRemoteSpentOther(tx, d)

    case Event(CMD_CLOSE(_), d: DATA_NEGOTIATING) => handleCommandError(ClosingAlreadyInProgress)

    case Event(e: Error, d: DATA_NEGOTIATING) => handleRemoteError(e, d)

  })

  when(CLOSING)(handleExceptions {
    case Event(c: CMD_FULFILL_HTLC, d: DATA_CLOSING) =>
      Try(Commitments.sendFulfill(d.commitments, c)) match {
        case Success((commitments1, _)) =>
          log.info(s"got valid payment preimage, recalculating transactions to redeem the corresponding htlc on-chain")
          val localCommitPublished1 = d.localCommitPublished.map {
            case localCommitPublished =>
              val localCommitPublished1 = Helpers.Closing.claimCurrentLocalCommitTxOutputs(commitments1, localCommitPublished.commitTx)
              doPublish(localCommitPublished1)
              localCommitPublished1
          }
          val remoteCommitPublished1 = d.remoteCommitPublished.map {
            case remoteCommitPublished =>
              val remoteCommitPublished1 = Helpers.Closing.claimRemoteCommitTxOutputs(commitments1, commitments1.remoteCommit, remoteCommitPublished.commitTx)
              doPublish(remoteCommitPublished1, BITCOIN_REMOTECOMMIT_DONE)
              remoteCommitPublished1
          }
          val nextRemoteCommitPublished1 = d.nextRemoteCommitPublished.map {
            case remoteCommitPublished =>
              val remoteCommitPublished1 = Helpers.Closing.claimRemoteCommitTxOutputs(commitments1, commitments1.remoteCommit, remoteCommitPublished.commitTx)
              doPublish(remoteCommitPublished1, BITCOIN_NEXTREMOTECOMMIT_DONE)
              remoteCommitPublished1
          }
          stay using store(d.copy(commitments = commitments1, localCommitPublished = localCommitPublished1, remoteCommitPublished = remoteCommitPublished1, nextRemoteCommitPublished = nextRemoteCommitPublished1))
        case Failure(cause) => handleCommandError(cause)
      }

    case Event(WatchEventSpent(BITCOIN_FUNDING_SPENT, tx: Transaction), d: DATA_CLOSING) if Some(tx.txid) == d.mutualClosePublished.map(_.txid) =>
      // we just published a mutual close tx, we are notified but it's alright
      stay

    case Event(WatchEventSpent(BITCOIN_FUNDING_SPENT, tx: Transaction), d: DATA_CLOSING) if Some(tx.txid) == d.localCommitPublished.map(_.commitTx.txid) =>
      // this is because WatchSpent watches never expire and we are notified multiple times
      stay

    case Event(WatchEventSpent(BITCOIN_FUNDING_SPENT, tx: Transaction), d: DATA_CLOSING) if Some(tx.txid) == d.remoteCommitPublished.map(_.commitTx.txid) =>
      // this is because WatchSpent watches never expire and we are notified multiple times
      stay

    case Event(WatchEventSpent(BITCOIN_FUNDING_SPENT, tx: Transaction), d: DATA_CLOSING) if Some(tx.txid) == d.nextRemoteCommitPublished.map(_.commitTx.txid) =>
      // this is because WatchSpent watches never expire and we are notified multiple times
      stay

    case Event(WatchEventSpent(BITCOIN_FUNDING_SPENT, tx: Transaction), d: DATA_CLOSING) if tx.txid == d.commitments.remoteCommit.txid =>
      // counterparty may attempt to spend its last commit tx at any time
      handleRemoteSpentCurrent(tx, d)

    case Event(WatchEventSpent(BITCOIN_FUNDING_SPENT, tx: Transaction), d: DATA_CLOSING) if Some(tx.txid) == d.commitments.remoteNextCommitInfo.left.toOption.map(_.nextRemoteCommit.txid) =>
      // counterparty may attempt to spend its last commit tx at any time
      handleRemoteSpentNext(tx, d)

    case Event(WatchEventSpent(BITCOIN_FUNDING_SPENT, tx: Transaction), d: DATA_CLOSING) =>
      // counterparty may attempt to spend a revoked commit tx at any time
      handleRemoteSpentOther(tx, d)

    case Event(WatchEventConfirmed(BITCOIN_CLOSE_DONE, _, _), d: DATA_CLOSING) if d.mutualClosePublished.isDefined => goto(CLOSED)

    case Event(WatchEventConfirmed(BITCOIN_LOCALCOMMIT_DONE, _, _), d: DATA_CLOSING) if d.localCommitPublished.isDefined => goto(CLOSED)

    case Event(WatchEventConfirmed(BITCOIN_REMOTECOMMIT_DONE, _, _), d: DATA_CLOSING) if d.remoteCommitPublished.isDefined => goto(CLOSED)

    case Event(WatchEventConfirmed(BITCOIN_NEXTREMOTECOMMIT_DONE, _, _), d: DATA_CLOSING) if d.nextRemoteCommitPublished.isDefined => goto(CLOSED)

    case Event(WatchEventConfirmed(BITCOIN_PENALTY_DONE, _, _), d: DATA_CLOSING) if d.revokedCommitPublished.size > 0 => goto(CLOSED)

    case Event(CMD_CLOSE(_), d: DATA_CLOSING) => handleCommandError(ClosingAlreadyInProgress)

    case Event(e: Error, d: DATA_CLOSING) => stay // nothing to do, there is already a spending tx published

    case Event(INPUT_DISCONNECTED, _) => stay // we are disconnected, but it doesn't matter anymoer
  })

  when(CLOSED)(handleExceptions {
    case Event('shutdown, _) =>
      stateData match {
        case d: HasCommitments =>
          log.info(s"deleting database record for channelId=${d.channelId}")
          nodeParams.channelsDb.removeChannel(d.channelId)
        case _ => {}
      }
      log.info("shutting down")
      stop(FSM.Normal)

    case Event(INPUT_DISCONNECTED, _) => stay // we are disconnected, but it doesn't matter anymoer
  })

  when(OFFLINE)(handleExceptions {
    case Event(INPUT_RECONNECTED(r), d: HasCommitments) =>
      forwarder ! r
      val channelReestablish = ChannelReestablish(
        channelId = d.channelId,
        nextLocalCommitmentNumber = d.commitments.localCommit.index + 1,
        nextRemoteRevocationNumber = d.commitments.remoteCommit.index
      )
      goto(SYNCING) sending channelReestablish

    case Event(c: CMD_ADD_HTLC, d: DATA_NORMAL) =>
      log.info(s"rejecting htlc (disconnected)")
      relayer ! AddHtlcFailed(c, ChannelUnavailable)
      handleCommandError(ChannelUnavailable)

    case Event(CMD_CLOSE(_), d: HasCommitments) => handleLocalError(ForcedLocalCommit("can't do a mutual close while disconnected"), d) replying "ok"

    case Event(CurrentBlockCount(count), d: HasCommitments) if d.commitments.hasTimedoutOutgoingHtlcs(count) =>
      handleLocalError(HtlcTimedout, d)

    case Event(WatchEventSpent(BITCOIN_FUNDING_SPENT, tx: Transaction), d: HasCommitments) if tx.txid == d.commitments.remoteCommit.txid => handleRemoteSpentCurrent(tx, d)

    case Event(WatchEventSpent(BITCOIN_FUNDING_SPENT, tx: Transaction), d: HasCommitments) if Some(tx.txid) == d.commitments.remoteNextCommitInfo.left.toOption.map(_.nextRemoteCommit.txid) => handleRemoteSpentNext(tx, d)

    case Event(WatchEventSpent(BITCOIN_FUNDING_SPENT, tx: Transaction), d: HasCommitments) => handleRemoteSpentOther(tx, d)
  })

  when(SYNCING)(handleExceptions {
    case Event(_: ChannelReestablish, d: DATA_WAIT_FOR_FUNDING_CONFIRMED) =>
      // we put back the watch (operation is idempotent) because the event may have been fired while we were in OFFLINE
      blockchain ! WatchConfirmed(self, d.commitments.commitInput.outPoint.txid, nodeParams.minDepthBlocks, BITCOIN_FUNDING_DEPTHOK)
      goto(WAIT_FOR_FUNDING_CONFIRMED)

    case Event(_: ChannelReestablish, d: DATA_WAIT_FOR_FUNDING_LOCKED) =>
      log.info(s"re-sending fundingLocked")
      val nextPerCommitmentPoint = Generators.perCommitPoint(d.commitments.localParams.shaSeed, 1)
      val fundingLocked = FundingLocked(d.commitments.channelId, nextPerCommitmentPoint)
      goto(WAIT_FOR_FUNDING_LOCKED) sending fundingLocked

    case Event(channelReestablish: ChannelReestablish, d: DATA_NORMAL) =>

      val commitments1 = if (channelReestablish.nextLocalCommitmentNumber == 1 && d.commitments.localCommit.index == 0) {
        // no new commitment was exchanged after NORMAL state was reached
        log.info(s"re-sending fundingLocked")
        val nextPerCommitmentPoint = Generators.perCommitPoint(d.commitments.localParams.shaSeed, 1)
        val fundingLocked = FundingLocked(d.commitments.channelId, nextPerCommitmentPoint)
        forwarder ! fundingLocked
        d.commitments
      } else {
        handleSync(channelReestablish, d)
      }

      d.localShutdown.map {
        case localShutdown =>
          log.info(s"re-sending localShutdown")
          forwarder ! localShutdown
      }

      // we put back the watch (operation is idempotent) because the event may have been fired while we were in OFFLINE
      // NB: in spv mode we currently can't get the tx index in block (which is used to calculate the short id)
      // instead, we rely on a hack by trusting the index the counterparty sends us
      if (d.commitments.announceChannel && d.shortChannelId.isEmpty && !nodeParams.spv) {
        blockchain ! WatchConfirmed(self, d.commitments.commitInput.outPoint.txid, ANNOUNCEMENTS_MINCONF, BITCOIN_FUNDING_DEEPLYBURIED)
      }

      d.shortChannelId.map {
        case shortChannelId =>
          // we re-enable the channel
          log.info(s"enabling the channel (reconnected)")
          val channelUpdate = Announcements.makeChannelUpdate(nodeParams.chainHash, nodeParams.privateKey, remoteNodeId, shortChannelId, nodeParams.expiryDeltaBlocks, nodeParams.htlcMinimumMsat, nodeParams.feeBaseMsat, nodeParams.feeProportionalMillionth, enable = true)
          router ! channelUpdate
      }
      goto(NORMAL) using d.copy(commitments = commitments1)

    case Event(channelReestablish: ChannelReestablish, d: DATA_SHUTDOWN) =>
      val commitments1 = handleSync(channelReestablish, d)
      forwarder ! d.localShutdown
      goto(SHUTDOWN) using d.copy(commitments = commitments1)

    case Event(_: ChannelReestablish, d: DATA_NEGOTIATING) =>
      forwarder ! d.localClosingSigned
      goto(NEGOTIATING)

    case Event(c: CMD_ADD_HTLC, d: DATA_NORMAL) =>
      log.info(s"rejecting htlc (syncing)")
      relayer ! AddHtlcFailed(c, ChannelUnavailable)
      handleCommandError(ChannelUnavailable)

    case Event(CMD_CLOSE(_), d: HasCommitments) => handleLocalError(ForcedLocalCommit("can't do a mutual close while syncing"), d)

    case Event(CurrentBlockCount(count), d: HasCommitments) if d.commitments.hasTimedoutOutgoingHtlcs(count) =>
      handleLocalError(HtlcTimedout, d)

    case Event(WatchEventSpent(BITCOIN_FUNDING_SPENT, tx: Transaction), d: HasCommitments) if tx.txid == d.commitments.remoteCommit.txid => handleRemoteSpentCurrent(tx, d)

    case Event(WatchEventSpent(BITCOIN_FUNDING_SPENT, tx: Transaction), d: HasCommitments) if Some(tx.txid) == d.commitments.remoteNextCommitInfo.left.toOption.map(_.nextRemoteCommit.txid) => handleRemoteSpentNext(tx, d)

    case Event(WatchEventSpent(BITCOIN_FUNDING_SPENT, tx: Transaction), d: HasCommitments) => handleRemoteSpentOther(tx, d)
  })

<<<<<<< HEAD
  def errorStateHandler: StateFunction = {
    case Event(StateTimeout, _) =>
      log.error(s"shutting down (was in state=$stateName)")
      stop(FSM.Normal)
=======
  when(ERR_INFORMATION_LEAK) {
    case Event('nevermatches, _) => stay // we can't define a state with no event handler, so we put a dummy one here
>>>>>>> e478f77e
  }

  when(ERR_INFORMATION_LEAK, stateTimeout = 10 seconds)(errorStateHandler)

  when(ERR_FUNDING_DOUBLESPENT, stateTimeout = 10 seconds)(errorStateHandler)

  when(ERR_FUNDING_TIMEOUT, stateTimeout = 10 seconds)(errorStateHandler)

  when(ERR_FUNDING_LOST, stateTimeout = 10 seconds)(errorStateHandler)

  whenUnhandled {

    case Event(INPUT_PUBLISH_LOCALCOMMIT, d: HasCommitments) => handleLocalError(ForcedLocalCommit("manual unilateral close"), d)

    case Event(INPUT_DISCONNECTED, _) => goto(OFFLINE)

    case Event(WatchEventLost(BITCOIN_FUNDING_LOST), _) => goto(ERR_FUNDING_LOST)

    case Event(CMD_GETSTATE, _) =>
      sender ! stateName
      stay

    case Event(CMD_GETSTATEDATA, _) =>
      sender ! stateData
      stay

    case Event(CMD_GETINFO, _) =>
      val channelId = Helpers.getChannelId(stateData)
      sender ! RES_GETINFO(remoteNodeId, channelId, stateName, stateData)
      stay

    // we only care about this event in NORMAL and SHUTDOWN state, and we never unregister to the event stream
    case Event(CurrentBlockCount(_), _) => stay

    // we only care about this event in NORMAL and SHUTDOWN state, and we never unregister to the event stream
    case Event(CurrentFeerate(_), _) => stay

    // we receive this when we send command to ourselves
    case Event("ok", _) => stay
  }

  onTransition {
    case WAIT_FOR_INIT_INTERNAL -> WAIT_FOR_INIT_INTERNAL => {} // called at channel initialization
    case WAIT_FOR_INIT_INTERNAL -> OFFLINE =>
      context.system.eventStream.publish(ChannelStateChanged(self, context.parent, remoteNodeId, WAIT_FOR_INIT_INTERNAL, OFFLINE, nextStateData))
    case state -> nextState if nextState != state =>
      if (nextState == CLOSED) {
        // channel is closed, scheduling this actor for self destruction
        context.system.scheduler.scheduleOnce(10 seconds, self, 'shutdown)
      }
      context.system.eventStream.publish(ChannelStateChanged(self, context.parent, remoteNodeId, state, nextState, nextStateData))
  }

  /*
          888    888        d8888 888b    888 8888888b.  888      8888888888 8888888b.   .d8888b.
          888    888       d88888 8888b   888 888  "Y88b 888      888        888   Y88b d88P  Y88b
          888    888      d88P888 88888b  888 888    888 888      888        888    888 Y88b.
          8888888888     d88P 888 888Y88b 888 888    888 888      8888888    888   d88P  "Y888b.
          888    888    d88P  888 888 Y88b888 888    888 888      888        8888888P"      "Y88b.
          888    888   d88P   888 888  Y88888 888    888 888      888        888 T88b         "888
          888    888  d8888888888 888   Y8888 888  .d88P 888      888        888  T88b  Y88b  d88P
          888    888 d88P     888 888    Y888 8888888P"  88888888 8888888888 888   T88b  "Y8888P"
   */

  def handleCommandSuccess(sender: ActorRef, newData: Data) = {
    stay using newData replying "ok"
  }

  def handleCommandError(cause: Throwable) = {
    cause match {
      case _: ChannelException => log.error(s"$cause")
      case _ => log.error(cause, "")
    }
    stay replying Status.Failure(cause)
  }

  def handleLocalError(cause: Throwable, d: HasCommitments) = {
    log.error(cause, "")
    val error = Error(d.channelId, cause.getMessage.getBytes)
    spendLocalCurrent(d) sending error
  }

  def handleRemoteErrorNoCommitments(e: Error) = {
    // when there is no commitment yet, we just go to CLOSED state in case an error occurs
    log.error(s"peer sent $e, closing connection") // see bolt #2: A node MUST fail the connection if it receives an err message
    goto(CLOSED)
  }

  def handleRemoteError(e: Error, d: HasCommitments) = {
    log.error(s"peer sent $e, closing connection") // see bolt #2: A node MUST fail the connection if it receives an err message
    spendLocalCurrent(d)
  }

  def handleMutualClose(closingTx: Transaction, d: DATA_NEGOTIATING) = {
    log.info(s"closingTxId=${closingTx.txid}")
    val mutualClosePublished = Some(closingTx)
    doPublish(closingTx)
    val nextData = DATA_CLOSING(d.commitments, mutualClosePublished)
    goto(CLOSING) using store(nextData)
  }

  def doPublish(closingTx: Transaction) = {
    blockchain ! PublishAsap(closingTx)
    blockchain ! WatchConfirmed(self, closingTx.txid, nodeParams.minDepthBlocks, BITCOIN_CLOSE_DONE)
  }

  def spendLocalCurrent(d: HasCommitments) = {
    val commitTx = d.commitments.localCommit.publishableTxs.commitTx.tx

    val localCommitPublished = Helpers.Closing.claimCurrentLocalCommitTxOutputs(d.commitments, commitTx)
    doPublish(localCommitPublished)

    val nextData = d match {
      case closing: DATA_CLOSING => closing.copy(localCommitPublished = Some(localCommitPublished))
      case _ => DATA_CLOSING(d.commitments, localCommitPublished = Some(localCommitPublished))
    }

    goto(CLOSING) using store(nextData)
  }

  def doPublish(localCommitPublished: LocalCommitPublished) = {
    blockchain ! PublishAsap(localCommitPublished.commitTx)

    // if there is a claim-main-delayed-output tx, we watch it, otherwise we watch the commit tx
    // NB: we do not watch for htlcs txes!!
    // this may lead to some htlcs not been claimed because the channel will be considered close and deleted before the claiming txes are published
    localCommitPublished.claimMainDelayedOutputTx match {
      case Some(tx) =>
        if (nodeParams.spv) {
          // we need to watch the corresponding public key script of the commit tx
          blockchain ! Hint(new BitcoinjScript(localCommitPublished.commitTx.txOut(tx.txIn.head.outPoint.index.toInt).publicKeyScript))
        }
        blockchain ! WatchConfirmed(self, tx.txid, nodeParams.minDepthBlocks, BITCOIN_LOCALCOMMIT_DONE)
      case None => blockchain ! WatchConfirmed(self, localCommitPublished.commitTx.txid, nodeParams.minDepthBlocks, BITCOIN_LOCALCOMMIT_DONE)
    }

    // we need to watch the htlc-success outputs in order to be notified when they can be spent by claim-delayed-output txes
    if (nodeParams.spv) {
      // we need to watch the corresponding public key script of the htlc-success tx
      localCommitPublished.htlcSuccessTxs.map(_.txIn(0).outPoint.index.toInt).map(outputIndex => blockchain ! Hint(new BitcoinjScript(localCommitPublished.commitTx.txOut(outputIndex).publicKeyScript)))
    }

    localCommitPublished.claimMainDelayedOutputTx.foreach(tx => blockchain ! PublishAsap(tx))
    localCommitPublished.htlcSuccessTxs.foreach(tx => blockchain ! PublishAsap(tx))
    localCommitPublished.htlcTimeoutTxs.foreach(tx => blockchain ! PublishAsap(tx))
    localCommitPublished.claimHtlcDelayedTx.foreach(tx => blockchain ! PublishAsap(tx))

    // we also watch the htlc-timeout outputs in order to extract payment preimages
    localCommitPublished.htlcTimeoutTxs.foreach(tx => {
      require(tx.txIn.size == 1, s"an htlc-timeout tx must have exactly 1 input (has ${tx.txIn.size})")
      val outpoint = tx.txIn(0).outPoint
      if (nodeParams.spv) {
        // we need to watch the corresponding public key script of the commit tx
        blockchain ! Hint(new BitcoinjScript(localCommitPublished.commitTx.txOut(outpoint.index.toInt).publicKeyScript))
      }
      log.info(s"watching output ${outpoint.index} of commit tx ${outpoint.txid}")
      blockchain ! WatchSpent(relayer, outpoint.txid, outpoint.index.toInt, BITCOIN_HTLC_SPENT)
    })
  }

  def handleRemoteSpentCurrent(commitTx: Transaction, d: HasCommitments) = {
    log.warning(s"they published their current commit in txid=${commitTx.txid}")
    require(commitTx.txid == d.commitments.remoteCommit.txid, "txid mismatch")

    val remoteCommitPublished = Helpers.Closing.claimRemoteCommitTxOutputs(d.commitments, d.commitments.remoteCommit, commitTx)
    doPublish(remoteCommitPublished, BITCOIN_REMOTECOMMIT_DONE)

    val nextData = d match {
      case closing: DATA_CLOSING => closing.copy(remoteCommitPublished = Some(remoteCommitPublished))
      case _ => DATA_CLOSING(d.commitments, remoteCommitPublished = Some(remoteCommitPublished))
    }

    goto(CLOSING) using store(nextData)
  }

  def handleRemoteSpentNext(commitTx: Transaction, d: HasCommitments) = {
    log.warning(s"they published their next commit in txid=${commitTx.txid}")
    require(d.commitments.remoteNextCommitInfo.isLeft, "next remote commit must be defined")
    val remoteCommit = d.commitments.remoteNextCommitInfo.left.get.nextRemoteCommit
    require(commitTx.txid == remoteCommit.txid, "txid mismatch")

    val remoteCommitPublished = Helpers.Closing.claimRemoteCommitTxOutputs(d.commitments, remoteCommit, commitTx)
    doPublish(remoteCommitPublished, BITCOIN_NEXTREMOTECOMMIT_DONE)

    val nextData = d match {
      case closing: DATA_CLOSING => closing.copy(nextRemoteCommitPublished = Some(remoteCommitPublished))
      case _ => DATA_CLOSING(d.commitments, nextRemoteCommitPublished = Some(remoteCommitPublished))
    }

    goto(CLOSING) using store(nextData)
  }

  def doPublish(remoteCommitPublished: RemoteCommitPublished, event: BitcoinEvent) = {
    require(event == BITCOIN_REMOTECOMMIT_DONE || event == BITCOIN_NEXTREMOTECOMMIT_DONE)

    // if there is a claim-main-output tx, we watch it, otherwise we watch the commit tx
    // NB: we do not watch for htlcs txes!!
    // this may lead to some htlcs not been claimed because the channel will be considered close and deleted before the claiming txes are published
    remoteCommitPublished.claimMainOutputTx match {
      case Some(tx) =>
        if (nodeParams.spv) {
          // we need to watch the corresponding public key script of the commit tx
          blockchain ! Hint(new BitcoinjScript(remoteCommitPublished.commitTx.txOut(tx.txIn.head.outPoint.index.toInt).publicKeyScript))
        }
        blockchain ! WatchConfirmed(self, tx.txid, nodeParams.minDepthBlocks, event)
      case None => blockchain ! WatchConfirmed(self, remoteCommitPublished.commitTx.txid, nodeParams.minDepthBlocks, event)
    }

    remoteCommitPublished.claimMainOutputTx.foreach(tx => blockchain ! PublishAsap(tx))
    remoteCommitPublished.claimHtlcSuccessTxs.foreach(tx => blockchain ! PublishAsap(tx))
    remoteCommitPublished.claimHtlcTimeoutTxs.foreach(tx => blockchain ! PublishAsap(tx))

    // we also watch the htlc-sent outputs in order to extract payment preimages
    remoteCommitPublished.claimHtlcTimeoutTxs.foreach(tx => {
      require(tx.txIn.size == 1, s"a claim-htlc-timeout tx must have exactly 1 input (has ${tx.txIn.size})")
      val outpoint = tx.txIn(0).outPoint
      if (nodeParams.spv) {
        // we need to watch the corresponding public key script of the commit tx
        blockchain ! Hint(new BitcoinjScript(remoteCommitPublished.commitTx.txOut(outpoint.index.toInt).publicKeyScript))
      }
      log.info(s"watching output ${outpoint.index} of commit tx ${outpoint.txid}")
      blockchain ! WatchSpent(relayer, outpoint.txid, outpoint.index.toInt, BITCOIN_HTLC_SPENT)
    })
  }

  def handleRemoteSpentOther(tx: Transaction, d: HasCommitments) = {
    log.warning(s"funding tx spent in txid=${tx.txid}")

    Helpers.Closing.claimRevokedRemoteCommitTxOutputs(d.commitments, tx) match {
      case Some(revokedCommitPublished) =>
        log.warning(s"txid=${tx.txid} was a revoked commitment, publishing the penalty tx")
        val error = Error(d.channelId, "Funding tx has been spent".getBytes)

        doPublish(revokedCommitPublished)

        val nextData = d match {
          case closing: DATA_CLOSING => closing.copy(revokedCommitPublished = closing.revokedCommitPublished :+ revokedCommitPublished)
          case _ => DATA_CLOSING(d.commitments, revokedCommitPublished = revokedCommitPublished :: Nil)
        }
        goto(CLOSING) using store(nextData) sending error
      case None =>
        // the published tx was neither their current commitment nor a revoked one
        log.error(s"couldn't identify txid=${tx.txid}, something very bad is going on!!!")
        goto(ERR_INFORMATION_LEAK)
    }
  }

  def doPublish(revokedCommitPublished: RevokedCommitPublished) = {

    // if there is a main-penalty or a claim-main-output tx, we watch them, otherwise we watch the commit tx
    // NB: we do not watch for htlcs txes, but we don't steal them currently anyway
    (revokedCommitPublished.mainPenaltyTx, revokedCommitPublished.claimMainOutputTx) match {
      case (Some(tx), _) =>
        if (nodeParams.spv) {
          // we need to watch the corresponding public key script of the revoked commit tx
          blockchain ! Hint(new BitcoinjScript(revokedCommitPublished.commitTx.txOut(tx.txIn.head.outPoint.index.toInt).publicKeyScript))
        }
        blockchain ! WatchConfirmed(self, tx.txid, nodeParams.minDepthBlocks, BITCOIN_PENALTY_DONE)
      case (None, Some(tx)) =>
        if (nodeParams.spv) {
          // we need to watch the corresponding public key script of the revoked commit tx
          blockchain ! Hint(new BitcoinjScript(revokedCommitPublished.commitTx.txOut(tx.txIn.head.outPoint.index.toInt).publicKeyScript))
        }
        blockchain ! WatchConfirmed(self, tx.txid, nodeParams.minDepthBlocks, BITCOIN_PENALTY_DONE)
      case _ => blockchain ! WatchConfirmed(self, revokedCommitPublished.commitTx.txid, nodeParams.minDepthBlocks, BITCOIN_PENALTY_DONE)
    }

    revokedCommitPublished.claimMainOutputTx.foreach(tx => blockchain ! PublishAsap(tx))
    revokedCommitPublished.mainPenaltyTx.foreach(tx => blockchain ! PublishAsap(tx))
    revokedCommitPublished.claimHtlcTimeoutTxs.foreach(tx => blockchain ! PublishAsap(tx))
    revokedCommitPublished.htlcTimeoutTxs.foreach(tx => blockchain ! PublishAsap(tx))
    revokedCommitPublished.htlcPenaltyTxs.foreach(tx => blockchain ! PublishAsap(tx))
  }

  def handleInformationLeak(d: HasCommitments) = {
    // this is never supposed to happen !!
    log.error(s"our funding tx ${d.commitments.commitInput.outPoint.txid} was spent !!")
    val error = Error(d.channelId, "Funding tx has been spent".getBytes)

    // let's try to spend our current local tx
    val commitTx = d.commitments.localCommit.publishableTxs.commitTx.tx
    val localCommitPublished = Helpers.Closing.claimCurrentLocalCommitTxOutputs(d.commitments, commitTx)
    doPublish(localCommitPublished)

    goto(ERR_INFORMATION_LEAK) sending error
  }

  def handleSync(channelReestablish: ChannelReestablish, d: HasCommitments): Commitments = {
    // first we clean up unacknowledged updates
    log.debug(s"discarding proposed OUT: ${d.commitments.localChanges.proposed.map(Commitments.msg2String(_)).mkString(",")}")
    log.debug(s"discarding proposed IN: ${d.commitments.remoteChanges.proposed.map(Commitments.msg2String(_)).mkString(",")}")
    val commitments1 = d.commitments.copy(
      localChanges = d.commitments.localChanges.copy(proposed = Nil),
      remoteChanges = d.commitments.remoteChanges.copy(proposed = Nil),
      localNextHtlcId = d.commitments.localNextHtlcId - d.commitments.localChanges.proposed.collect { case u: UpdateAddHtlc => u }.size,
      remoteNextHtlcId = d.commitments.remoteNextHtlcId - d.commitments.remoteChanges.proposed.collect { case u: UpdateAddHtlc => u }.size)
    log.debug(s"localNextHtlcId=${d.commitments.localNextHtlcId}->${commitments1.localNextHtlcId}")
    log.debug(s"remoteNextHtlcId=${d.commitments.remoteNextHtlcId}->${commitments1.remoteNextHtlcId}")

    def resendRevocation = {
      // let's see the state of remote sigs
      if (commitments1.localCommit.index == channelReestablish.nextRemoteRevocationNumber) {
        // nothing to do
      } else if (commitments1.localCommit.index == channelReestablish.nextRemoteRevocationNumber + 1) {
        // our last revocation got lost, let's resend it
        log.debug(s"re-sending last revocation")
        val localPerCommitmentSecret = Generators.perCommitSecret(commitments1.localParams.shaSeed, d.commitments.localCommit.index - 1)
        val localNextPerCommitmentPoint = Generators.perCommitPoint(commitments1.localParams.shaSeed, d.commitments.localCommit.index + 1)
        val revocation = RevokeAndAck(
          channelId = commitments1.channelId,
          perCommitmentSecret = localPerCommitmentSecret,
          nextPerCommitmentPoint = localNextPerCommitmentPoint
        )
        forwarder ! revocation
      } else throw RevocationSyncError
    }

    // re-sending sig/rev (in the right order)
    val htlcsIn = commitments1.remoteNextCommitInfo match {
      case Left(waitingForRevocation) if waitingForRevocation.nextRemoteCommit.index + 1 == channelReestablish.nextLocalCommitmentNumber =>
        // we had sent a new sig and were waiting for their revocation
        // they had received the new sig but their revocation was lost during the disconnection
        // they will send us the revocation, nothing to do here
        log.debug(s"waiting for them to re-send their last revocation")
        resendRevocation
      case Left(waitingForRevocation) if waitingForRevocation.nextRemoteCommit.index == channelReestablish.nextLocalCommitmentNumber =>
        // we had sent a new sig and were waiting for their revocation
        // they didn't receive the new sig because of the disconnection
        // we just resend the same updates and the same sig

        val revWasSentLast = commitments1.localCommit.index > waitingForRevocation.sentAfterLocalCommitIndex
        if (!revWasSentLast) resendRevocation

        log.debug(s"re-sending previously local signed changes: ${commitments1.localChanges.signed.map(Commitments.msg2String(_)).mkString(",")}")
        commitments1.localChanges.signed.foreach(forwarder ! _)
        log.debug(s"re-sending the exact same previous sig")
        forwarder ! waitingForRevocation.sent

        if (revWasSentLast) resendRevocation
      case Right(_) if commitments1.remoteCommit.index + 1 == channelReestablish.nextLocalCommitmentNumber =>
        // there wasn't any sig in-flight when the disconnection occured
        resendRevocation
      case _ => throw CommitmentSyncError
    }

    // let's now fail all pending htlc for which we are the final payee
    val htlcsToFail = commitments1.remoteCommit.spec.htlcs.collect {
      case Htlc(OUT, add, _) => add
    }.filter {
      case add =>
        Try(Sphinx.parsePacket(nodeParams.privateKey, add.paymentHash, add.onionRoutingPacket))
          .map(_.nextPacket.isLastPacket)
          .getOrElse(true) // we also fail htlcs which onion we can't decode (message won't be precise)
    }
    log.debug(s"failing htlcs=${htlcsToFail.map(Commitments.msg2String(_)).mkString(",")}")
    htlcsToFail.foreach(add => self ! CMD_FAIL_HTLC(add.id, Right(TemporaryNodeFailure), commit = true))

    // have I something to sign?
    if (Commitments.localHasChanges(commitments1)) {
      self ! CMD_SIGN
    }

    commitments1
  }

  /**
    * This helper function runs the state's default event handlers, and react to exceptions by unilaterally closing the channel
    */
  def handleExceptions(s: StateFunction): StateFunction = {
    case event if s.isDefinedAt(event) =>
      try {
        s(event)
      } catch {
        case t: Throwable => event.stateData match {
          case d: HasCommitments => handleLocalError(t, d)
          case d: Data =>
            log.error(t, "")
            val error = Error(Helpers.getChannelId(d), t.getMessage.getBytes)
            goto(CLOSED) sending error
        }
      }
  }

  def store[T](d: T)(implicit tp: T <:< HasCommitments): T = {
    log.debug(s"updating database record for channelId=${d.channelId}")
    nodeParams.channelsDb.addOrUpdateChannel(d)
    d
  }

  implicit def state2mystate(state: FSM.State[fr.acinq.eclair.channel.State, Data]): MyState = MyState(state)

  case class MyState(state: FSM.State[fr.acinq.eclair.channel.State, Data]) {

    def sending(msgs: Seq[LightningMessage]): FSM.State[fr.acinq.eclair.channel.State, Data] = {
      msgs.foreach(forwarder ! _)
      state
    }

    def sending(msg: LightningMessage): FSM.State[fr.acinq.eclair.channel.State, Data] = {
      forwarder ! msg
      state
    }

  }

  override def mdc(currentMessage: Any): MDC = {
    val id = Helpers.getChannelId(stateData)
    Map("channelId" -> id)
  }

  // we let the peer decide what to do
  override val supervisorStrategy = OneForOneStrategy(loggingEnabled = true) { case _ => SupervisorStrategy.Escalate }

  initialize()

}



<|MERGE_RESOLUTION|>--- conflicted
+++ resolved
@@ -1,9 +1,5 @@
 package fr.acinq.eclair.channel
 
-<<<<<<< HEAD
-
-=======
->>>>>>> e478f77e
 import akka.actor.{ActorRef, FSM, LoggingFSM, OneForOneStrategy, Props, Status, SupervisorStrategy}
 import akka.event.Logging.MDC
 import akka.pattern.pipe
@@ -1064,15 +1060,8 @@
     case Event(WatchEventSpent(BITCOIN_FUNDING_SPENT, tx: Transaction), d: HasCommitments) => handleRemoteSpentOther(tx, d)
   })
 
-<<<<<<< HEAD
   def errorStateHandler: StateFunction = {
-    case Event(StateTimeout, _) =>
-      log.error(s"shutting down (was in state=$stateName)")
-      stop(FSM.Normal)
-=======
-  when(ERR_INFORMATION_LEAK) {
     case Event('nevermatches, _) => stay // we can't define a state with no event handler, so we put a dummy one here
->>>>>>> e478f77e
   }
 
   when(ERR_INFORMATION_LEAK, stateTimeout = 10 seconds)(errorStateHandler)
