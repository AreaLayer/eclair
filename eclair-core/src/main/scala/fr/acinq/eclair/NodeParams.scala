/*
 * Copyright 2018 ACINQ SAS
 *
 * Licensed under the Apache License, Version 2.0 (the "License");
 * you may not use this file except in compliance with the License.
 * You may obtain a copy of the License at
 *
 *     http://www.apache.org/licenses/LICENSE-2.0
 *
 * Unless required by applicable law or agreed to in writing, software
 * distributed under the License is distributed on an "AS IS" BASIS,
 * WITHOUT WARRANTIES OR CONDITIONS OF ANY KIND, either express or implied.
 * See the License for the specific language governing permissions and
 * limitations under the License.
 */

package fr.acinq.eclair

import java.io.File
import java.net.InetSocketAddress
import java.sql.DriverManager
import java.util.concurrent.TimeUnit

<<<<<<< HEAD
import com.google.common.io.Files
import com.google.common.net.InetAddresses
=======
import com.google.common.net.{HostAndPort, InetAddresses}
>>>>>>> b29874ea
import com.typesafe.config.{Config, ConfigFactory}
import fr.acinq.bitcoin.Crypto.PublicKey
import fr.acinq.bitcoin.{BinaryData, Block}
import fr.acinq.eclair.NodeParams.WatcherType
import fr.acinq.eclair.channel.Channel
import fr.acinq.eclair.crypto.KeyManager
import fr.acinq.eclair.db._
import fr.acinq.eclair.db.sqlite._
import fr.acinq.eclair.tor.Socks5ProxyParams
import fr.acinq.eclair.wire.{Color, NodeAddress}

import scala.collection.JavaConversions._
import scala.concurrent.duration.FiniteDuration

/**
  * Created by PM on 26/02/2017.
  */
case class NodeParams(keyManager: KeyManager,
                      alias: String,
                      color: Color,
                      publicAddresses: List[NodeAddress],
                      globalFeatures: BinaryData,
                      localFeatures: BinaryData,
                      overrideFeatures: Map[PublicKey, (BinaryData, BinaryData)],
                      dustLimitSatoshis: Long,
                      maxHtlcValueInFlightMsat: UInt64,
                      maxAcceptedHtlcs: Int,
                      expiryDeltaBlocks: Int,
                      htlcMinimumMsat: Int,
                      toRemoteDelayBlocks: Int,
                      maxToLocalDelayBlocks: Int,
                      minDepthBlocks: Int,
                      smartfeeNBlocks: Int,
                      feeBaseMsat: Int,
                      feeProportionalMillionth: Int,
                      reserveToFundingRatio: Double,
                      maxReserveToFundingRatio: Double,
                      channelsDb: ChannelsDb,
                      peersDb: PeersDb,
                      networkDb: NetworkDb,
                      pendingRelayDb: PendingRelayDb,
                      paymentsDb: PaymentsDb,
                      auditDb: AuditDb,
                      revocationTimeout: FiniteDuration,
                      routerBroadcastInterval: FiniteDuration,
                      pingInterval: FiniteDuration,
                      pingTimeout: FiniteDuration,
                      pingDisconnect: Boolean,
                      maxFeerateMismatch: Double,
                      updateFeeMinDiffRatio: Double,
                      autoReconnect: Boolean,
                      chainHash: BinaryData,
                      channelFlags: Byte,
                      channelExcludeDuration: FiniteDuration,
                      watcherType: WatcherType,
                      paymentRequestExpiry: FiniteDuration,
                      maxPendingPaymentRequests: Int,
                      maxPaymentFee: Double,
<<<<<<< HEAD
                      minFundingSatoshis: Long) {
=======
                      minFundingSatoshis: Long,
                      randomizeRouteSelection: Boolean,
                      socksProxy_opt: Option[Socks5ProxyParams]) {

>>>>>>> b29874ea
  val privateKey = keyManager.nodeKey.privateKey
  val nodeId = keyManager.nodeId
}

object NodeParams {

  sealed trait WatcherType

  object BITCOIND extends WatcherType

  object ELECTRUM extends WatcherType

  /**
    * Order of precedence for the configuration parameters:
    * 1) Java environment variables (-D...)
    * 2) Configuration file eclair.conf
    * 3) Optionally provided config
    * 4) Default values in reference.conf
    */
  def loadConfiguration(datadir: File, overrideDefaults: Config = ConfigFactory.empty()) =
    ConfigFactory.parseProperties(System.getProperties)
      .withFallback(ConfigFactory.parseFile(new File(datadir, "eclair.conf")))
      .withFallback(overrideDefaults)
      .withFallback(ConfigFactory.load()).getConfig("eclair")

  def getSeed(datadir: File): BinaryData = {
    val seedPath = new File(datadir, "seed.dat")
    seedPath.exists() match {
      case true => Files.toByteArray(seedPath)
      case false =>
        val seed = randomKey.toBin
        Files.write(seed, seedPath)
        seed
    }
  }

  def makeChainHash(chain: String): BinaryData = {
    chain match {
      case "regtest" => Block.RegtestGenesisBlock.hash
      case "testnet" => Block.TestnetGenesisBlock.hash
      case "mainnet" => Block.LivenetGenesisBlock.hash
      case invalid => throw new RuntimeException(s"invalid chain '$invalid'")
    }
  }

  def makeNodeParams(datadir: File, config: Config, keyManager: KeyManager, torAddress_opt: Option[NodeAddress]): NodeParams = {

    datadir.mkdirs()

    val chain = config.getString("chain")
    val chainHash = makeChainHash(chain)

    val chaindir = new File(datadir, chain)
    chaindir.mkdir()

    val sqlite = DriverManager.getConnection(s"jdbc:sqlite:${new File(chaindir, "eclair.sqlite")}")
    SqliteUtils.obtainExclusiveLock(sqlite) // there should only be one process writing to this file
    val channelsDb = new SqliteChannelsDb(sqlite)
    val peersDb = new SqlitePeersDb(sqlite)
    val pendingRelayDb = new SqlitePendingRelayDb(sqlite)
    val paymentsDb = new SqlitePaymentsDb(sqlite)

    val sqliteNetwork = DriverManager.getConnection(s"jdbc:sqlite:${new File(chaindir, "network.sqlite")}")
    val networkDb = new SqliteNetworkDb(sqliteNetwork)

    val sqliteAudit = DriverManager.getConnection(s"jdbc:sqlite:${new File(chaindir, "audit.sqlite")}")
    val auditDb = new SqliteAuditDb(sqliteAudit)

    val color = BinaryData(config.getString("node-color"))
    require(color.size == 3, "color should be a 3-bytes hex buffer")

    val watcherType = config.getString("watcher-type") match {
      case "electrum" => ELECTRUM
      case _ => BITCOIND
    }

    val dustLimitSatoshis = config.getLong("dust-limit-satoshis")
    if (chainHash == Block.LivenetGenesisBlock.hash) {
      require(dustLimitSatoshis >= Channel.MIN_DUSTLIMIT, s"dust limit must be greater than ${Channel.MIN_DUSTLIMIT}")
    }

    val maxAcceptedHtlcs = config.getInt("max-accepted-htlcs")
    require(maxAcceptedHtlcs <= Channel.MAX_ACCEPTED_HTLCS, s"max-accepted-htlcs must be lower than ${Channel.MAX_ACCEPTED_HTLCS}")

    val maxToLocalCLTV = config.getInt("max-to-local-delay-blocks")
    val offeredCLTV = config.getInt("to-remote-delay-blocks")
    require(maxToLocalCLTV <= Channel.MAX_TO_SELF_DELAY && offeredCLTV <= Channel.MAX_TO_SELF_DELAY, s"CLTV delay values too high, max is ${Channel.MAX_TO_SELF_DELAY}")

    val nodeAlias = config.getString("node-alias")
    require(nodeAlias.getBytes("UTF-8").length <= 32, "invalid alias, too long (max allowed 32 bytes)")

    val overrideFeatures: Map[PublicKey, (BinaryData, BinaryData)] = config.getConfigList("override-features").map { e =>
      val p = PublicKey(e.getString("nodeid"))
      val gf = BinaryData(e.getString("global-features"))
      val lf = BinaryData(e.getString("local-features"))
      (p -> (gf, lf))
    }.toMap

    val socksProxy_opt = if (config.getBoolean("socks5.enabled")) {
      Some(Socks5ProxyParams(
        address = new InetSocketAddress(config.getString("socks5.host"), config.getInt("socks5.port")),
        credentials_opt = None,
        randomizeCredentials = config.getBoolean("socks5.randomize-credentials"),
        useForIPv4 = config.getBoolean("socks5.use-for-ipv4"),
        useForIPv6 = config.getBoolean("socks5.use-for-ipv6"),
        useForTor = config.getBoolean("socks5.use-for-tor")
      ))
    } else {
      None
    }

    val addresses = config.getStringList("server.public-ips")
      .toList
      .map(ip => NodeAddress.fromParts(ip, config.getInt("server.port")).get) ++ torAddress_opt

    NodeParams(
      keyManager = keyManager,
      alias = nodeAlias,
      color = Color(color.data(0), color.data(1), color.data(2)),
      publicAddresses = addresses,
      globalFeatures = BinaryData(config.getString("global-features")),
      localFeatures = BinaryData(config.getString("local-features")),
      overrideFeatures = overrideFeatures,
      dustLimitSatoshis = dustLimitSatoshis,
      maxHtlcValueInFlightMsat = UInt64(config.getLong("max-htlc-value-in-flight-msat")),
      maxAcceptedHtlcs = maxAcceptedHtlcs,
      expiryDeltaBlocks = config.getInt("expiry-delta-blocks"),
      htlcMinimumMsat = config.getInt("htlc-minimum-msat"),
      toRemoteDelayBlocks = config.getInt("to-remote-delay-blocks"),
      maxToLocalDelayBlocks = config.getInt("max-to-local-delay-blocks"),
      minDepthBlocks = config.getInt("mindepth-blocks"),
      smartfeeNBlocks = 3,
      feeBaseMsat = config.getInt("fee-base-msat"),
      feeProportionalMillionth = config.getInt("fee-proportional-millionths"),
      reserveToFundingRatio = config.getDouble("reserve-to-funding-ratio"),
      maxReserveToFundingRatio = config.getDouble("max-reserve-to-funding-ratio"),
      channelsDb = channelsDb,
      peersDb = peersDb,
      networkDb = networkDb,
      pendingRelayDb = pendingRelayDb,
      paymentsDb = paymentsDb,
      auditDb = auditDb,
<<<<<<< HEAD
      revocationTimeout = FiniteDuration(config.getDuration("revocation-timeout", TimeUnit.SECONDS), TimeUnit.SECONDS),
      routerBroadcastInterval = FiniteDuration(config.getDuration("router-broadcast-interval", TimeUnit.SECONDS), TimeUnit.SECONDS),
      pingInterval = FiniteDuration(config.getDuration("ping-interval", TimeUnit.SECONDS), TimeUnit.SECONDS),
      pingTimeout = FiniteDuration(config.getDuration("ping-timeout", TimeUnit.SECONDS), TimeUnit.SECONDS),
=======
      revocationTimeout = FiniteDuration(config.getDuration("revocation-timeout").getSeconds, TimeUnit.SECONDS),
      routerBroadcastInterval = FiniteDuration(config.getDuration("router.broadcast-interval").getSeconds, TimeUnit.SECONDS),
      pingInterval = FiniteDuration(config.getDuration("ping-interval").getSeconds, TimeUnit.SECONDS),
      pingTimeout = FiniteDuration(config.getDuration("ping-timeout").getSeconds, TimeUnit.SECONDS),
>>>>>>> b29874ea
      pingDisconnect = config.getBoolean("ping-disconnect"),
      maxFeerateMismatch = config.getDouble("max-feerate-mismatch"),
      updateFeeMinDiffRatio = config.getDouble("update-fee_min-diff-ratio"),
      autoReconnect = config.getBoolean("auto-reconnect"),
      chainHash = chainHash,
      channelFlags = config.getInt("channel-flags").toByte,
<<<<<<< HEAD
      channelExcludeDuration = FiniteDuration(config.getDuration("channel-exclude-duration", TimeUnit.SECONDS), TimeUnit.SECONDS),
=======
      channelExcludeDuration = FiniteDuration(config.getDuration("router.channel-exclude-duration").getSeconds, TimeUnit.SECONDS),
>>>>>>> b29874ea
      watcherType = watcherType,
      paymentRequestExpiry = FiniteDuration(config.getDuration("payment-request-expiry", TimeUnit.SECONDS), TimeUnit.SECONDS),
      maxPendingPaymentRequests = config.getInt("max-pending-payment-requests"),
      maxPaymentFee = config.getDouble("max-payment-fee"),
      minFundingSatoshis = config.getLong("min-funding-satoshis"),
      randomizeRouteSelection = config.getBoolean("router.randomize-route-selection"),
      socksProxy_opt = socksProxy_opt
    )
  }
}<|MERGE_RESOLUTION|>--- conflicted
+++ resolved
@@ -21,12 +21,7 @@
 import java.sql.DriverManager
 import java.util.concurrent.TimeUnit
 
-<<<<<<< HEAD
 import com.google.common.io.Files
-import com.google.common.net.InetAddresses
-=======
-import com.google.common.net.{HostAndPort, InetAddresses}
->>>>>>> b29874ea
 import com.typesafe.config.{Config, ConfigFactory}
 import fr.acinq.bitcoin.Crypto.PublicKey
 import fr.acinq.bitcoin.{BinaryData, Block}
@@ -85,14 +80,10 @@
                       paymentRequestExpiry: FiniteDuration,
                       maxPendingPaymentRequests: Int,
                       maxPaymentFee: Double,
-<<<<<<< HEAD
-                      minFundingSatoshis: Long) {
-=======
                       minFundingSatoshis: Long,
                       randomizeRouteSelection: Boolean,
                       socksProxy_opt: Option[Socks5ProxyParams]) {
 
->>>>>>> b29874ea
   val privateKey = keyManager.nodeKey.privateKey
   val nodeId = keyManager.nodeId
 }
@@ -235,28 +226,17 @@
       pendingRelayDb = pendingRelayDb,
       paymentsDb = paymentsDb,
       auditDb = auditDb,
-<<<<<<< HEAD
       revocationTimeout = FiniteDuration(config.getDuration("revocation-timeout", TimeUnit.SECONDS), TimeUnit.SECONDS),
-      routerBroadcastInterval = FiniteDuration(config.getDuration("router-broadcast-interval", TimeUnit.SECONDS), TimeUnit.SECONDS),
+      routerBroadcastInterval = FiniteDuration(config.getDuration("router.broadcast-interval", TimeUnit.SECONDS), TimeUnit.SECONDS),
       pingInterval = FiniteDuration(config.getDuration("ping-interval", TimeUnit.SECONDS), TimeUnit.SECONDS),
       pingTimeout = FiniteDuration(config.getDuration("ping-timeout", TimeUnit.SECONDS), TimeUnit.SECONDS),
-=======
-      revocationTimeout = FiniteDuration(config.getDuration("revocation-timeout").getSeconds, TimeUnit.SECONDS),
-      routerBroadcastInterval = FiniteDuration(config.getDuration("router.broadcast-interval").getSeconds, TimeUnit.SECONDS),
-      pingInterval = FiniteDuration(config.getDuration("ping-interval").getSeconds, TimeUnit.SECONDS),
-      pingTimeout = FiniteDuration(config.getDuration("ping-timeout").getSeconds, TimeUnit.SECONDS),
->>>>>>> b29874ea
       pingDisconnect = config.getBoolean("ping-disconnect"),
       maxFeerateMismatch = config.getDouble("max-feerate-mismatch"),
       updateFeeMinDiffRatio = config.getDouble("update-fee_min-diff-ratio"),
       autoReconnect = config.getBoolean("auto-reconnect"),
       chainHash = chainHash,
       channelFlags = config.getInt("channel-flags").toByte,
-<<<<<<< HEAD
-      channelExcludeDuration = FiniteDuration(config.getDuration("channel-exclude-duration", TimeUnit.SECONDS), TimeUnit.SECONDS),
-=======
-      channelExcludeDuration = FiniteDuration(config.getDuration("router.channel-exclude-duration").getSeconds, TimeUnit.SECONDS),
->>>>>>> b29874ea
+      channelExcludeDuration = FiniteDuration(config.getDuration("router.channel-exclude-duration", TimeUnit.SECONDS), TimeUnit.SECONDS),
       watcherType = watcherType,
       paymentRequestExpiry = FiniteDuration(config.getDuration("payment-request-expiry", TimeUnit.SECONDS), TimeUnit.SECONDS),
       maxPendingPaymentRequests = config.getInt("max-pending-payment-requests"),
