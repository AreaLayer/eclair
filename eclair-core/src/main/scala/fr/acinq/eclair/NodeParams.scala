/*
 * Copyright 2018 ACINQ SAS
 *
 * Licensed under the Apache License, Version 2.0 (the "License");
 * you may not use this file except in compliance with the License.
 * You may obtain a copy of the License at
 *
 *     http://www.apache.org/licenses/LICENSE-2.0
 *
 * Unless required by applicable law or agreed to in writing, software
 * distributed under the License is distributed on an "AS IS" BASIS,
 * WITHOUT WARRANTIES OR CONDITIONS OF ANY KIND, either express or implied.
 * See the License for the specific language governing permissions and
 * limitations under the License.
 */

package fr.acinq.eclair

import java.io.File
import java.net.InetSocketAddress
import java.sql.DriverManager
import java.util.concurrent.TimeUnit

import com.google.common.io.Files
import com.typesafe.config.{Config, ConfigFactory}
import fr.acinq.bitcoin.{BinaryData, Block}
import fr.acinq.eclair.NodeParams.WatcherType
import fr.acinq.eclair.channel.Channel
import fr.acinq.eclair.crypto.KeyManager
import fr.acinq.eclair.db._
import fr.acinq.eclair.db.sqlite._
import fr.acinq.eclair.wire.Color

import scala.collection.JavaConversions._
import scala.concurrent.duration.FiniteDuration

/**
  * Created by PM on 26/02/2017.
  */
case class NodeParams(keyManager: KeyManager,
                      alias: String,
                      color: Color,
                      publicAddresses: List[InetSocketAddress],
                      globalFeatures: BinaryData,
                      localFeatures: BinaryData,
                      dustLimitSatoshis: Long,
                      maxHtlcValueInFlightMsat: UInt64,
                      maxAcceptedHtlcs: Int,
                      expiryDeltaBlocks: Int,
                      htlcMinimumMsat: Int,
                      toRemoteDelayBlocks: Int,
                      maxToLocalDelayBlocks: Int,
                      minDepthBlocks: Int,
                      smartfeeNBlocks: Int,
                      feeBaseMsat: Int,
                      feeProportionalMillionth: Int,
                      reserveToFundingRatio: Double,
                      maxReserveToFundingRatio: Double,
                      channelsDb: ChannelsDb,
                      peersDb: PeersDb,
                      networkDb: NetworkDb,
                      pendingRelayDb: PendingRelayDb,
                      paymentsDb: PaymentsDb,
                      routerBroadcastInterval: FiniteDuration,
                      pingInterval: FiniteDuration,
                      maxFeerateMismatch: Double,
                      updateFeeMinDiffRatio: Double,
                      autoReconnect: Boolean,
                      chainHash: BinaryData,
                      channelFlags: Byte,
                      channelExcludeDuration: FiniteDuration,
                      watcherType: WatcherType,
                      paymentRequestExpiry: FiniteDuration,
                      maxPendingPaymentRequests: Int,
                      maxPaymentFee: Double,
                      minFundingSatoshis: Long) {
  val privateKey = keyManager.nodeKey.privateKey
  val nodeId = keyManager.nodeId
}

object NodeParams {

  sealed trait WatcherType

  object BITCOIND extends WatcherType

  object ELECTRUM extends WatcherType

  /**
    * Order of precedence for the configuration parameters:
    * 1) Java environment variables (-D...)
    * 2) Configuration file eclair.conf
    * 3) Optionally provided config
    * 4) Default values in reference.conf
    */
  def loadConfiguration(datadir: File, overrideDefaults: Config = ConfigFactory.empty()) =
    ConfigFactory.parseProperties(System.getProperties)
      .withFallback(ConfigFactory.parseFile(new File(datadir, "eclair.conf")))
      .withFallback(overrideDefaults)
      .withFallback(ConfigFactory.load()).getConfig("eclair")

  def getSeed(datadir: File): BinaryData = {
    val seedPath = new File(datadir, "seed.dat")
    seedPath.exists() match {
      case true => Files.toByteArray(seedPath)
      case false =>
        val seed = randomKey.toBin
        Files.write(seed, seedPath)
        seed
    }
  }

  def makeChainHash(chain: String): BinaryData = {
    chain match {
      case "regtest" => Block.RegtestGenesisBlock.hash
      case "testnet" => Block.TestnetGenesisBlock.hash
      case "mainnet" => Block.LivenetGenesisBlock.hash
      case invalid => throw new RuntimeException(s"invalid chain '$invalid'")
    }
  }

  def makeNodeParams(datadir: File, config: Config, keyManager: KeyManager): NodeParams = {

    datadir.mkdirs()

    val chain = config.getString("chain")
    val chainHash = makeChainHash(chain)

    val chaindir = new File(datadir, chain)
    chaindir.mkdir()

    val sqlite = DriverManager.getConnection(s"jdbc:sqlite:${new File(chaindir, "eclair.sqlite")}")
    val channelsDb = new SqliteChannelsDb(sqlite)
    val peersDb = new SqlitePeersDb(sqlite)
    val pendingRelayDb = new SqlitePendingRelayDb(sqlite)
    val paymentsDb = new SqlitePaymentsDb(sqlite)

    val sqliteNetwork = DriverManager.getConnection(s"jdbc:sqlite:${new File(chaindir, "network.sqlite")}")
    val networkDb = new SqliteNetworkDb(sqliteNetwork)

    val color = BinaryData(config.getString("node-color"))
    require(color.size == 3, "color should be a 3-bytes hex buffer")

    val watcherType = config.getString("watcher-type") match {
      case "electrum" => ELECTRUM
      case _ => BITCOIND
    }

    val dustLimitSatoshis = config.getLong("dust-limit-satoshis")
    if (chainHash == Block.LivenetGenesisBlock.hash) {
      require(dustLimitSatoshis >= Channel.MIN_DUSTLIMIT, s"dust limit must be greater than ${Channel.MIN_DUSTLIMIT}")
    }

    val maxAcceptedHtlcs = config.getInt("max-accepted-htlcs")
    require(maxAcceptedHtlcs <= Channel.MAX_ACCEPTED_HTLCS, s"max-accepted-htlcs must be lower than ${Channel.MAX_ACCEPTED_HTLCS}")

    NodeParams(
      keyManager = keyManager,
      alias = config.getString("node-alias").take(32),
      color = Color(color.data(0), color.data(1), color.data(2)),
      publicAddresses = config.getStringList("server.public-ips").toList.map(ip => new InetSocketAddress(ip, config.getInt("server.port"))),
      globalFeatures = BinaryData(config.getString("global-features")),
      localFeatures = BinaryData(config.getString("local-features")),
      dustLimitSatoshis = dustLimitSatoshis,
      maxHtlcValueInFlightMsat = UInt64(config.getLong("max-htlc-value-in-flight-msat")),
      maxAcceptedHtlcs = maxAcceptedHtlcs,
      expiryDeltaBlocks = config.getInt("expiry-delta-blocks"),
      htlcMinimumMsat = config.getInt("htlc-minimum-msat"),
      toRemoteDelayBlocks = config.getInt("to-remote-delay-blocks"),
      maxToLocalDelayBlocks = config.getInt("max-to-local-delay-blocks"),
      minDepthBlocks = config.getInt("mindepth-blocks"),
      smartfeeNBlocks = 3,
      feeBaseMsat = config.getInt("fee-base-msat"),
      feeProportionalMillionth = config.getInt("fee-proportional-millionths"),
      reserveToFundingRatio = config.getDouble("reserve-to-funding-ratio"),
      maxReserveToFundingRatio = config.getDouble("max-reserve-to-funding-ratio"),
      channelsDb = channelsDb,
      peersDb = peersDb,
      networkDb = networkDb,
      pendingRelayDb = pendingRelayDb,
      paymentsDb = paymentsDb,
      routerBroadcastInterval = FiniteDuration(config.getDuration("router-broadcast-interval", TimeUnit.SECONDS), TimeUnit.SECONDS),
      pingInterval = FiniteDuration(config.getDuration("ping-interval", TimeUnit.SECONDS), TimeUnit.SECONDS),
      maxFeerateMismatch = config.getDouble("max-feerate-mismatch"),
      updateFeeMinDiffRatio = config.getDouble("update-fee_min-diff-ratio"),
      autoReconnect = config.getBoolean("auto-reconnect"),
      chainHash = chainHash,
      channelFlags = config.getInt("channel-flags").toByte,
      channelExcludeDuration = FiniteDuration(config.getDuration("channel-exclude-duration", TimeUnit.SECONDS), TimeUnit.SECONDS),
      watcherType = watcherType,
      paymentRequestExpiry = FiniteDuration(config.getDuration("payment-request-expiry", TimeUnit.SECONDS), TimeUnit.SECONDS),
      maxPendingPaymentRequests = config.getInt("max-pending-payment-requests"),
<<<<<<< HEAD
      maxPaymentFee = config.getDouble("max-payment-fee"))
=======
      maxPaymentFee = config.getDouble("max-payment-fee"),
      minFundingSatoshis = config.getLong("min-funding-satoshis")
    )
>>>>>>> a63b9bb8
  }
}<|MERGE_RESOLUTION|>--- conflicted
+++ resolved
@@ -190,12 +190,8 @@
       watcherType = watcherType,
       paymentRequestExpiry = FiniteDuration(config.getDuration("payment-request-expiry", TimeUnit.SECONDS), TimeUnit.SECONDS),
       maxPendingPaymentRequests = config.getInt("max-pending-payment-requests"),
-<<<<<<< HEAD
-      maxPaymentFee = config.getDouble("max-payment-fee"))
-=======
       maxPaymentFee = config.getDouble("max-payment-fee"),
       minFundingSatoshis = config.getLong("min-funding-satoshis")
     )
->>>>>>> a63b9bb8
   }
 }