/*
 * Copyright 2019 ACINQ SAS
 *
 * Licensed under the Apache License, Version 2.0 (the "License");
 * you may not use this file except in compliance with the License.
 * You may obtain a copy of the License at
 *
 *     http://www.apache.org/licenses/LICENSE-2.0
 *
 * Unless required by applicable law or agreed to in writing, software
 * distributed under the License is distributed on an "AS IS" BASIS,
 * WITHOUT WARRANTIES OR CONDITIONS OF ANY KIND, either express or implied.
 * See the License for the specific language governing permissions and
 * limitations under the License.
 */

package fr.acinq.eclair

import java.util.UUID
import akka.actor.ActorRef
import akka.pattern._
import akka.util.Timeout
import fr.acinq.bitcoin.Crypto.PublicKey
import fr.acinq.bitcoin.{ByteVector32, MilliSatoshi, Satoshi}
import fr.acinq.eclair.channel.Register.{Forward, ForwardShortId}
import fr.acinq.eclair.channel._
import fr.acinq.eclair.db.{IncomingPayment, NetworkFee, OutgoingPayment, Stats}
import fr.acinq.eclair.io.Peer.{GetPeerInfo, PeerInfo}
import fr.acinq.eclair.io.{NodeURI, Peer}
import fr.acinq.eclair.payment.PaymentLifecycle._
import fr.acinq.eclair.router.{ChannelDesc, RouteRequest, RouteResponse}
import scodec.bits.ByteVector
import scala.concurrent.Future
import scala.concurrent.duration._
<<<<<<< HEAD
import fr.acinq.eclair.payment.{PaymentReceived, PaymentRelayed, PaymentRequest, PaymentSent}
import fr.acinq.eclair.wire.{ChannelAnnouncement, ChannelUpdate, NodeAddress, NodeAnnouncement}
=======
import scala.util.{Failure, Success, Try}
import fr.acinq.eclair.payment.{PaymentReceived, PaymentRelayed, PaymentRequest, PaymentSent}
import fr.acinq.eclair.wire.{ChannelAnnouncement, ChannelUpdate, NodeAddress, NodeAnnouncement}
import TimestampQueryFilters._
>>>>>>> 92e2d21e

case class GetInfoResponse(nodeId: PublicKey, alias: String, chainHash: ByteVector32, blockHeight: Int, publicAddresses: Seq[NodeAddress])

case class AuditResponse(sent: Seq[PaymentSent], received: Seq[PaymentReceived], relayed: Seq[PaymentRelayed])

case class TimestampQueryFilters(from: Long, to: Long)

object TimestampQueryFilters {
  def getDefaultTimestampFilters(from_opt: Option[Long], to_opt: Option[Long]) = {
    val from = from_opt.getOrElse(0L)
    val to = to_opt.getOrElse(MaxEpochSeconds)

    TimestampQueryFilters(from, to)
  }
}


trait Eclair {

  def connect(uri: String)(implicit timeout: Timeout): Future[String]

  def open(nodeId: PublicKey, fundingSatoshis: Long, pushMsat: Option[Long], fundingFeerateSatByte: Option[Long], flags: Option[Int], openTimeout_opt: Option[Timeout])(implicit timeout: Timeout): Future[String]

  def close(channelIdentifier: Either[ByteVector32, ShortChannelId], scriptPubKey: Option[ByteVector])(implicit timeout: Timeout): Future[String]

  def forceClose(channelIdentifier: Either[ByteVector32, ShortChannelId])(implicit timeout: Timeout): Future[String]

  def updateRelayFee(channelIdentifier: Either[ByteVector32, ShortChannelId], feeBaseMsat: Long, feeProportionalMillionths: Long)(implicit timeout: Timeout): Future[String]

  def channelsInfo(toRemoteNode: Option[PublicKey])(implicit timeout: Timeout): Future[Iterable[RES_GETINFO]]

  def channelInfo(channelIdentifier: Either[ByteVector32, ShortChannelId])(implicit timeout: Timeout): Future[RES_GETINFO]

  def peersInfo()(implicit timeout: Timeout): Future[Iterable[PeerInfo]]

<<<<<<< HEAD
  def receive(description: String, amountMsat: Option[Long], expire: Option[Long], fallbackAddress: Option[String])(implicit timeout: Timeout): Future[PaymentRequest]
=======
  def receive(description: String, amountMsat: Option[Long], expire: Option[Long], fallbackAddress: Option[String], paymentPreimage: Option[ByteVector32])(implicit timeout: Timeout): Future[PaymentRequest]
>>>>>>> 92e2d21e

  def receivedInfo(paymentHash: ByteVector32)(implicit timeout: Timeout): Future[Option[IncomingPayment]]

  def send(recipientNodeId: PublicKey, amountMsat: Long, paymentHash: ByteVector32, assistedRoutes: Seq[Seq[PaymentRequest.ExtraHop]] = Seq.empty, minFinalCltvExpiry: Option[Long] = None, maxAttempts: Option[Int] = None)(implicit timeout: Timeout): Future[UUID]

  def sentInfo(id: Either[UUID, ByteVector32])(implicit timeout: Timeout): Future[Seq[OutgoingPayment]]

  def findRoute(targetNodeId: PublicKey, amountMsat: Long, assistedRoutes: Seq[Seq[PaymentRequest.ExtraHop]] = Seq.empty)(implicit timeout: Timeout): Future[RouteResponse]

<<<<<<< HEAD
  def audit(from_opt: Option[Long], to_opt: Option[Long])(implicit timeout: Timeout): Future[AuditResponse]

  def networkFees(from_opt: Option[Long], to_opt: Option[Long])(implicit timeout: Timeout): Future[Seq[NetworkFee]]

  def channelStats()(implicit timeout: Timeout): Future[Seq[Stats]]

  def getInvoice(paymentHash: ByteVector32)(implicit timeout: Timeout): Future[Option[PaymentRequest]]

  def pendingInvoices(from_opt: Option[Long], to_opt: Option[Long])(implicit timeout: Timeout): Future[Seq[PaymentRequest]]

  def allInvoices(from_opt: Option[Long], to_opt: Option[Long])(implicit timeout: Timeout): Future[Seq[PaymentRequest]]

  def allNodes()(implicit timeout: Timeout): Future[Iterable[NodeAnnouncement]]

=======
  def sendToRoute(route: Seq[PublicKey], amountMsat: Long, paymentHash: ByteVector32, finalCltvExpiry: Long)(implicit timeout: Timeout): Future[UUID]

  def audit(from_opt: Option[Long], to_opt: Option[Long])(implicit timeout: Timeout): Future[AuditResponse]

  def networkFees(from_opt: Option[Long], to_opt: Option[Long])(implicit timeout: Timeout): Future[Seq[NetworkFee]]

  def channelStats()(implicit timeout: Timeout): Future[Seq[Stats]]

  def getInvoice(paymentHash: ByteVector32)(implicit timeout: Timeout): Future[Option[PaymentRequest]]

  def pendingInvoices(from_opt: Option[Long], to_opt: Option[Long])(implicit timeout: Timeout): Future[Seq[PaymentRequest]]

  def allInvoices(from_opt: Option[Long], to_opt: Option[Long])(implicit timeout: Timeout): Future[Seq[PaymentRequest]]

  def allNodes()(implicit timeout: Timeout): Future[Iterable[NodeAnnouncement]]

>>>>>>> 92e2d21e
  def allChannels()(implicit timeout: Timeout): Future[Iterable[ChannelDesc]]

  def allUpdates(nodeId: Option[PublicKey])(implicit timeout: Timeout): Future[Iterable[ChannelUpdate]]

  def getInfoResponse()(implicit timeout: Timeout): Future[GetInfoResponse]

}

class EclairImpl(appKit: Kit) extends Eclair {

  implicit val ec = appKit.system.dispatcher

  override def connect(uri: String)(implicit timeout: Timeout): Future[String] = {
    (appKit.switchboard ? Peer.Connect(NodeURI.parse(uri))).mapTo[String]
  }

  override def open(nodeId: PublicKey, fundingSatoshis: Long, pushMsat: Option[Long], fundingFeerateSatByte: Option[Long], flags: Option[Int], openTimeout_opt: Option[Timeout])(implicit timeout: Timeout): Future[String] = {
    // we want the open timeout to expire *before* the default ask timeout, otherwise user won't get a generic response
    val openTimeout = openTimeout_opt.getOrElse(Timeout(10 seconds))
    (appKit.switchboard ? Peer.OpenChannel(
      remoteNodeId = nodeId,
      fundingSatoshis = Satoshi(fundingSatoshis),
      pushMsat = pushMsat.map(MilliSatoshi).getOrElse(MilliSatoshi(0)),
      fundingTxFeeratePerKw_opt = fundingFeerateSatByte.map(feerateByte2Kw),
      channelFlags = flags.map(_.toByte),
      timeout_opt = Some(openTimeout))).mapTo[String]
  }

  override def close(channelIdentifier: Either[ByteVector32, ShortChannelId], scriptPubKey: Option[ByteVector])(implicit timeout: Timeout): Future[String] = {
    sendToChannel(channelIdentifier, CMD_CLOSE(scriptPubKey)).mapTo[String]
  }

  override def forceClose(channelIdentifier: Either[ByteVector32, ShortChannelId])(implicit timeout: Timeout): Future[String] = {
    sendToChannel(channelIdentifier, CMD_FORCECLOSE).mapTo[String]
  }

  override def updateRelayFee(channelIdentifier: Either[ByteVector32, ShortChannelId], feeBaseMsat: Long, feeProportionalMillionths: Long)(implicit timeout: Timeout): Future[String] = {
    sendToChannel(channelIdentifier, CMD_UPDATE_RELAY_FEE(feeBaseMsat, feeProportionalMillionths)).mapTo[String]
  }

  override def peersInfo()(implicit timeout: Timeout): Future[Iterable[PeerInfo]] = for {
    peers <- (appKit.switchboard ? 'peers).mapTo[Iterable[ActorRef]]
    peerinfos <- Future.sequence(peers.map(peer => (peer ? GetPeerInfo).mapTo[PeerInfo]))
  } yield peerinfos

  override def channelsInfo(toRemoteNode: Option[PublicKey])(implicit timeout: Timeout): Future[Iterable[RES_GETINFO]] = toRemoteNode match {
    case Some(pk) => for {
      channelIds <- (appKit.register ? 'channelsTo).mapTo[Map[ByteVector32, PublicKey]].map(_.filter(_._2 == pk).keys)
      channels <- Future.sequence(channelIds.map(channelId => sendToChannel(Left(channelId), CMD_GETINFO).mapTo[RES_GETINFO]))
    } yield channels
    case None => for {
      channelIds <- (appKit.register ? 'channels).mapTo[Map[ByteVector32, ActorRef]].map(_.keys)
      channels <- Future.sequence(channelIds.map(channelId => sendToChannel(Left(channelId), CMD_GETINFO).mapTo[RES_GETINFO]))
    } yield channels
  }

  override def channelInfo(channelIdentifier: Either[ByteVector32, ShortChannelId])(implicit timeout: Timeout): Future[RES_GETINFO] = {
    sendToChannel(channelIdentifier, CMD_GETINFO).mapTo[RES_GETINFO]
  }

  override def allNodes()(implicit timeout: Timeout): Future[Iterable[NodeAnnouncement]] = (appKit.router ? 'nodes).mapTo[Iterable[NodeAnnouncement]]

  override def allChannels()(implicit timeout: Timeout): Future[Iterable[ChannelDesc]] = {
    (appKit.router ? 'channels).mapTo[Iterable[ChannelAnnouncement]].map(_.map(c => ChannelDesc(c.shortChannelId, c.nodeId1, c.nodeId2)))
  }

  override def allUpdates(nodeId: Option[PublicKey])(implicit timeout: Timeout): Future[Iterable[ChannelUpdate]] = nodeId match {
    case None => (appKit.router ? 'updates).mapTo[Iterable[ChannelUpdate]]
    case Some(pk) => (appKit.router ? 'updatesMap).mapTo[Map[ChannelDesc, ChannelUpdate]].map(_.filter(e => e._1.a == pk || e._1.b == pk).values)
  }

<<<<<<< HEAD
  override def receive(description: String, amountMsat: Option[Long], expire: Option[Long], fallbackAddress: Option[String])(implicit timeout: Timeout): Future[PaymentRequest] = {
    fallbackAddress.map { fa => fr.acinq.eclair.addressToPublicKeyScript(fa, appKit.nodeParams.chainHash) } // if it's not a bitcoin address throws an exception
    (appKit.paymentHandler ? ReceivePayment(description = description, amountMsat_opt = amountMsat.map(MilliSatoshi), expirySeconds_opt = expire, fallbackAddress = fallbackAddress)).mapTo[PaymentRequest]
=======
  override def receive(description: String, amountMsat: Option[Long], expire: Option[Long], fallbackAddress: Option[String], paymentPreimage: Option[ByteVector32])(implicit timeout: Timeout): Future[PaymentRequest] = {
    fallbackAddress.map { fa => fr.acinq.eclair.addressToPublicKeyScript(fa, appKit.nodeParams.chainHash) } // if it's not a bitcoin address throws an exception
    (appKit.paymentHandler ? ReceivePayment(description = description, amountMsat_opt = amountMsat.map(MilliSatoshi), expirySeconds_opt = expire, fallbackAddress = fallbackAddress, paymentPreimage = paymentPreimage)).mapTo[PaymentRequest]
>>>>>>> 92e2d21e
  }

  override def findRoute(targetNodeId: PublicKey, amountMsat: Long, assistedRoutes: Seq[Seq[PaymentRequest.ExtraHop]] = Seq.empty)(implicit timeout: Timeout): Future[RouteResponse] = {
    (appKit.router ? RouteRequest(appKit.nodeParams.nodeId, targetNodeId, amountMsat, assistedRoutes)).mapTo[RouteResponse]
  }

<<<<<<< HEAD
=======
  override def sendToRoute(route: Seq[PublicKey], amountMsat: Long, paymentHash: ByteVector32, finalCltvExpiry: Long)(implicit timeout: Timeout): Future[UUID] = {
    (appKit.paymentInitiator ? SendPaymentToRoute(amountMsat, paymentHash, route, finalCltvExpiry)).mapTo[UUID]
  }

>>>>>>> 92e2d21e
  override def send(recipientNodeId: PublicKey, amountMsat: Long, paymentHash: ByteVector32, assistedRoutes: Seq[Seq[PaymentRequest.ExtraHop]] = Seq.empty, minFinalCltvExpiry_opt: Option[Long] = None, maxAttempts_opt: Option[Int] = None)(implicit timeout: Timeout): Future[UUID] = {
    val maxAttempts = maxAttempts_opt.getOrElse(appKit.nodeParams.maxPaymentAttempts)
    val sendPayment = minFinalCltvExpiry_opt match {
      case Some(minCltv) => SendPayment(amountMsat, paymentHash, recipientNodeId, assistedRoutes, finalCltvExpiry = minCltv, maxAttempts = maxAttempts)
      case None => SendPayment(amountMsat, paymentHash, recipientNodeId, assistedRoutes, maxAttempts = maxAttempts)
    }
    (appKit.paymentInitiator ? sendPayment).mapTo[UUID]
  }

  override def sentInfo(id: Either[UUID, ByteVector32])(implicit timeout: Timeout): Future[Seq[OutgoingPayment]] = Future {
    id match {
      case Left(uuid) => appKit.nodeParams.db.payments.getOutgoingPayment(uuid).toSeq
      case Right(paymentHash) => appKit.nodeParams.db.payments.getOutgoingPayments(paymentHash)
    }
  }

  override def receivedInfo(paymentHash: ByteVector32)(implicit timeout: Timeout): Future[Option[IncomingPayment]] = Future {
    appKit.nodeParams.db.payments.getIncomingPayment(paymentHash)
  }

  override def audit(from_opt: Option[Long], to_opt: Option[Long])(implicit timeout: Timeout): Future[AuditResponse] = {
<<<<<<< HEAD
    val from = from_opt.getOrElse(0L)
    val to = to_opt.getOrElse(MaxEpochSeconds)
=======
    val filter = getDefaultTimestampFilters(from_opt, to_opt)
>>>>>>> 92e2d21e

    Future(AuditResponse(
      sent = appKit.nodeParams.db.audit.listSent(filter.from, filter.to),
      received = appKit.nodeParams.db.audit.listReceived(filter.from, filter.to),
      relayed = appKit.nodeParams.db.audit.listRelayed(filter.from, filter.to)
    ))
  }

  override def networkFees(from_opt: Option[Long], to_opt: Option[Long])(implicit timeout: Timeout): Future[Seq[NetworkFee]] = {
<<<<<<< HEAD
    val from = from_opt.getOrElse(0L)
    val to = to_opt.getOrElse(MaxEpochSeconds)
=======
    val filter = getDefaultTimestampFilters(from_opt, to_opt)

    Future(appKit.nodeParams.db.audit.listNetworkFees(filter.from, filter.to))
  }
>>>>>>> 92e2d21e

  override def channelStats()(implicit timeout: Timeout): Future[Seq[Stats]] = Future(appKit.nodeParams.db.audit.stats)

  override def allInvoices(from_opt: Option[Long], to_opt: Option[Long])(implicit timeout: Timeout): Future[Seq[PaymentRequest]] = Future {
    val filter = getDefaultTimestampFilters(from_opt, to_opt)

    appKit.nodeParams.db.payments.listPaymentRequests(filter.from, filter.to)
  }

  override def pendingInvoices(from_opt: Option[Long], to_opt: Option[Long])(implicit timeout: Timeout): Future[Seq[PaymentRequest]] = Future {
    val filter = getDefaultTimestampFilters(from_opt, to_opt)

    appKit.nodeParams.db.payments.listPendingPaymentRequests(filter.from, filter.to)
  }

<<<<<<< HEAD
  override def channelStats()(implicit timeout: Timeout): Future[Seq[Stats]] = Future(appKit.nodeParams.db.audit.stats)

  override def allInvoices(from_opt: Option[Long], to_opt: Option[Long])(implicit timeout: Timeout): Future[Seq[PaymentRequest]] = Future {
    val from = from_opt.getOrElse(0L)
    val to = to_opt.getOrElse(MaxEpochSeconds)

    appKit.nodeParams.db.payments.listPaymentRequests(from, to)
  }

  override def pendingInvoices(from_opt: Option[Long], to_opt: Option[Long])(implicit timeout: Timeout): Future[Seq[PaymentRequest]] = Future {
    val from = from_opt.getOrElse(0L)
    val to = to_opt.getOrElse(MaxEpochSeconds)

    appKit.nodeParams.db.payments.listPendingPaymentRequests(from, to)
  }

=======
>>>>>>> 92e2d21e
  override def getInvoice(paymentHash: ByteVector32)(implicit timeout: Timeout): Future[Option[PaymentRequest]] = Future {
    appKit.nodeParams.db.payments.getPaymentRequest(paymentHash)
  }

  /**
    * Sends a request to a channel and expects a response
    *
    * @param channelIdentifier either a shortChannelId (BOLT encoded) or a channelId (32-byte hex encoded)
    * @param request
    * @return
    */
  def sendToChannel(channelIdentifier: Either[ByteVector32, ShortChannelId], request: Any)(implicit timeout: Timeout): Future[Any] = channelIdentifier match {
    case Left(channelId) => appKit.register ? Forward(channelId, request)
    case Right(shortChannelId) => appKit.register ? ForwardShortId(shortChannelId, request)
  }

  override def getInfoResponse()(implicit timeout: Timeout): Future[GetInfoResponse] = Future.successful(
    GetInfoResponse(nodeId = appKit.nodeParams.nodeId,
      alias = appKit.nodeParams.alias,
      chainHash = appKit.nodeParams.chainHash,
      blockHeight = Globals.blockCount.intValue(),
      publicAddresses = appKit.nodeParams.publicAddresses)
  )

}<|MERGE_RESOLUTION|>--- conflicted
+++ resolved
@@ -32,15 +32,10 @@
 import scodec.bits.ByteVector
 import scala.concurrent.Future
 import scala.concurrent.duration._
-<<<<<<< HEAD
-import fr.acinq.eclair.payment.{PaymentReceived, PaymentRelayed, PaymentRequest, PaymentSent}
-import fr.acinq.eclair.wire.{ChannelAnnouncement, ChannelUpdate, NodeAddress, NodeAnnouncement}
-=======
 import scala.util.{Failure, Success, Try}
 import fr.acinq.eclair.payment.{PaymentReceived, PaymentRelayed, PaymentRequest, PaymentSent}
 import fr.acinq.eclair.wire.{ChannelAnnouncement, ChannelUpdate, NodeAddress, NodeAnnouncement}
 import TimestampQueryFilters._
->>>>>>> 92e2d21e
 
 case class GetInfoResponse(nodeId: PublicKey, alias: String, chainHash: ByteVector32, blockHeight: Int, publicAddresses: Seq[NodeAddress])
 
@@ -76,11 +71,7 @@
 
   def peersInfo()(implicit timeout: Timeout): Future[Iterable[PeerInfo]]
 
-<<<<<<< HEAD
-  def receive(description: String, amountMsat: Option[Long], expire: Option[Long], fallbackAddress: Option[String])(implicit timeout: Timeout): Future[PaymentRequest]
-=======
   def receive(description: String, amountMsat: Option[Long], expire: Option[Long], fallbackAddress: Option[String], paymentPreimage: Option[ByteVector32])(implicit timeout: Timeout): Future[PaymentRequest]
->>>>>>> 92e2d21e
 
   def receivedInfo(paymentHash: ByteVector32)(implicit timeout: Timeout): Future[Option[IncomingPayment]]
 
@@ -90,7 +81,8 @@
 
   def findRoute(targetNodeId: PublicKey, amountMsat: Long, assistedRoutes: Seq[Seq[PaymentRequest.ExtraHop]] = Seq.empty)(implicit timeout: Timeout): Future[RouteResponse]
 
-<<<<<<< HEAD
+  def sendToRoute(route: Seq[PublicKey], amountMsat: Long, paymentHash: ByteVector32, finalCltvExpiry: Long)(implicit timeout: Timeout): Future[UUID]
+
   def audit(from_opt: Option[Long], to_opt: Option[Long])(implicit timeout: Timeout): Future[AuditResponse]
 
   def networkFees(from_opt: Option[Long], to_opt: Option[Long])(implicit timeout: Timeout): Future[Seq[NetworkFee]]
@@ -105,24 +97,6 @@
 
   def allNodes()(implicit timeout: Timeout): Future[Iterable[NodeAnnouncement]]
 
-=======
-  def sendToRoute(route: Seq[PublicKey], amountMsat: Long, paymentHash: ByteVector32, finalCltvExpiry: Long)(implicit timeout: Timeout): Future[UUID]
-
-  def audit(from_opt: Option[Long], to_opt: Option[Long])(implicit timeout: Timeout): Future[AuditResponse]
-
-  def networkFees(from_opt: Option[Long], to_opt: Option[Long])(implicit timeout: Timeout): Future[Seq[NetworkFee]]
-
-  def channelStats()(implicit timeout: Timeout): Future[Seq[Stats]]
-
-  def getInvoice(paymentHash: ByteVector32)(implicit timeout: Timeout): Future[Option[PaymentRequest]]
-
-  def pendingInvoices(from_opt: Option[Long], to_opt: Option[Long])(implicit timeout: Timeout): Future[Seq[PaymentRequest]]
-
-  def allInvoices(from_opt: Option[Long], to_opt: Option[Long])(implicit timeout: Timeout): Future[Seq[PaymentRequest]]
-
-  def allNodes()(implicit timeout: Timeout): Future[Iterable[NodeAnnouncement]]
-
->>>>>>> 92e2d21e
   def allChannels()(implicit timeout: Timeout): Future[Iterable[ChannelDesc]]
 
   def allUpdates(nodeId: Option[PublicKey])(implicit timeout: Timeout): Future[Iterable[ChannelUpdate]]
@@ -194,28 +168,19 @@
     case Some(pk) => (appKit.router ? 'updatesMap).mapTo[Map[ChannelDesc, ChannelUpdate]].map(_.filter(e => e._1.a == pk || e._1.b == pk).values)
   }
 
-<<<<<<< HEAD
-  override def receive(description: String, amountMsat: Option[Long], expire: Option[Long], fallbackAddress: Option[String])(implicit timeout: Timeout): Future[PaymentRequest] = {
-    fallbackAddress.map { fa => fr.acinq.eclair.addressToPublicKeyScript(fa, appKit.nodeParams.chainHash) } // if it's not a bitcoin address throws an exception
-    (appKit.paymentHandler ? ReceivePayment(description = description, amountMsat_opt = amountMsat.map(MilliSatoshi), expirySeconds_opt = expire, fallbackAddress = fallbackAddress)).mapTo[PaymentRequest]
-=======
   override def receive(description: String, amountMsat: Option[Long], expire: Option[Long], fallbackAddress: Option[String], paymentPreimage: Option[ByteVector32])(implicit timeout: Timeout): Future[PaymentRequest] = {
     fallbackAddress.map { fa => fr.acinq.eclair.addressToPublicKeyScript(fa, appKit.nodeParams.chainHash) } // if it's not a bitcoin address throws an exception
     (appKit.paymentHandler ? ReceivePayment(description = description, amountMsat_opt = amountMsat.map(MilliSatoshi), expirySeconds_opt = expire, fallbackAddress = fallbackAddress, paymentPreimage = paymentPreimage)).mapTo[PaymentRequest]
->>>>>>> 92e2d21e
   }
 
   override def findRoute(targetNodeId: PublicKey, amountMsat: Long, assistedRoutes: Seq[Seq[PaymentRequest.ExtraHop]] = Seq.empty)(implicit timeout: Timeout): Future[RouteResponse] = {
     (appKit.router ? RouteRequest(appKit.nodeParams.nodeId, targetNodeId, amountMsat, assistedRoutes)).mapTo[RouteResponse]
   }
 
-<<<<<<< HEAD
-=======
   override def sendToRoute(route: Seq[PublicKey], amountMsat: Long, paymentHash: ByteVector32, finalCltvExpiry: Long)(implicit timeout: Timeout): Future[UUID] = {
     (appKit.paymentInitiator ? SendPaymentToRoute(amountMsat, paymentHash, route, finalCltvExpiry)).mapTo[UUID]
   }
 
->>>>>>> 92e2d21e
   override def send(recipientNodeId: PublicKey, amountMsat: Long, paymentHash: ByteVector32, assistedRoutes: Seq[Seq[PaymentRequest.ExtraHop]] = Seq.empty, minFinalCltvExpiry_opt: Option[Long] = None, maxAttempts_opt: Option[Int] = None)(implicit timeout: Timeout): Future[UUID] = {
     val maxAttempts = maxAttempts_opt.getOrElse(appKit.nodeParams.maxPaymentAttempts)
     val sendPayment = minFinalCltvExpiry_opt match {
@@ -237,12 +202,7 @@
   }
 
   override def audit(from_opt: Option[Long], to_opt: Option[Long])(implicit timeout: Timeout): Future[AuditResponse] = {
-<<<<<<< HEAD
-    val from = from_opt.getOrElse(0L)
-    val to = to_opt.getOrElse(MaxEpochSeconds)
-=======
-    val filter = getDefaultTimestampFilters(from_opt, to_opt)
->>>>>>> 92e2d21e
+    val filter = getDefaultTimestampFilters(from_opt, to_opt)
 
     Future(AuditResponse(
       sent = appKit.nodeParams.db.audit.listSent(filter.from, filter.to),
@@ -252,15 +212,10 @@
   }
 
   override def networkFees(from_opt: Option[Long], to_opt: Option[Long])(implicit timeout: Timeout): Future[Seq[NetworkFee]] = {
-<<<<<<< HEAD
-    val from = from_opt.getOrElse(0L)
-    val to = to_opt.getOrElse(MaxEpochSeconds)
-=======
     val filter = getDefaultTimestampFilters(from_opt, to_opt)
 
     Future(appKit.nodeParams.db.audit.listNetworkFees(filter.from, filter.to))
   }
->>>>>>> 92e2d21e
 
   override def channelStats()(implicit timeout: Timeout): Future[Seq[Stats]] = Future(appKit.nodeParams.db.audit.stats)
 
@@ -276,25 +231,6 @@
     appKit.nodeParams.db.payments.listPendingPaymentRequests(filter.from, filter.to)
   }
 
-<<<<<<< HEAD
-  override def channelStats()(implicit timeout: Timeout): Future[Seq[Stats]] = Future(appKit.nodeParams.db.audit.stats)
-
-  override def allInvoices(from_opt: Option[Long], to_opt: Option[Long])(implicit timeout: Timeout): Future[Seq[PaymentRequest]] = Future {
-    val from = from_opt.getOrElse(0L)
-    val to = to_opt.getOrElse(MaxEpochSeconds)
-
-    appKit.nodeParams.db.payments.listPaymentRequests(from, to)
-  }
-
-  override def pendingInvoices(from_opt: Option[Long], to_opt: Option[Long])(implicit timeout: Timeout): Future[Seq[PaymentRequest]] = Future {
-    val from = from_opt.getOrElse(0L)
-    val to = to_opt.getOrElse(MaxEpochSeconds)
-
-    appKit.nodeParams.db.payments.listPendingPaymentRequests(from, to)
-  }
-
-=======
->>>>>>> 92e2d21e
   override def getInvoice(paymentHash: ByteVector32)(implicit timeout: Timeout): Future[Option[PaymentRequest]] = Future {
     appKit.nodeParams.db.payments.getPaymentRequest(paymentHash)
   }
