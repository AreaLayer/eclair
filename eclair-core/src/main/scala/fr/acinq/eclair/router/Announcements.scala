/*
 * Copyright 2019 ACINQ SAS
 *
 * Licensed under the Apache License, Version 2.0 (the "License");
 * you may not use this file except in compliance with the License.
 * You may obtain a copy of the License at
 *
 *     http://www.apache.org/licenses/LICENSE-2.0
 *
 * Unless required by applicable law or agreed to in writing, software
 * distributed under the License is distributed on an "AS IS" BASIS,
 * WITHOUT WARRANTIES OR CONDITIONS OF ANY KIND, either express or implied.
 * See the License for the specific language governing permissions and
 * limitations under the License.
 */

package fr.acinq.eclair.router

import fr.acinq.bitcoin.Crypto.{PrivateKey, PublicKey, sha256, verifySignature}
import fr.acinq.bitcoin.{ByteVector32, ByteVector64, Crypto, LexicographicalOrdering}
import fr.acinq.eclair.wire._
import fr.acinq.eclair.{ShortChannelId, serializationResult}
import scodec.bits.{BitVector, ByteVector}
import shapeless.HNil

import scala.concurrent.duration._
import scala.compat.Platform
import scala.concurrent.duration._

/**
  * Created by PM on 03/02/2017.
  */
object Announcements {

  def channelAnnouncementWitnessEncode(chainHash: ByteVector32, shortChannelId: ShortChannelId, nodeId1: PublicKey, nodeId2: PublicKey, bitcoinKey1: PublicKey, bitcoinKey2: PublicKey, features: ByteVector, unknownFields: ByteVector): ByteVector =
    sha256(sha256(serializationResult(LightningMessageCodecs.channelAnnouncementWitnessCodec.encode(features :: chainHash :: shortChannelId :: nodeId1 :: nodeId2 :: bitcoinKey1 :: bitcoinKey2 :: unknownFields :: HNil))))

  def nodeAnnouncementWitnessEncode(timestamp: Long, nodeId: PublicKey, rgbColor: Color, alias: String, features: ByteVector, addresses: List[NodeAddress], unknownFields: ByteVector): ByteVector =
    sha256(sha256(serializationResult(LightningMessageCodecs.nodeAnnouncementWitnessCodec.encode(features :: timestamp :: nodeId :: rgbColor :: alias :: addresses :: unknownFields :: HNil))))

  def channelUpdateWitnessEncode(chainHash: ByteVector32, shortChannelId: ShortChannelId, timestamp: Long, messageFlags: Byte, channelFlags: Byte, cltvExpiryDelta: Int, htlcMinimumMsat: Long, feeBaseMsat: Long, feeProportionalMillionths: Long, htlcMaximumMsat: Option[Long], unknownFields: ByteVector): ByteVector =
    sha256(sha256(serializationResult(LightningMessageCodecs.channelUpdateWitnessCodec.encode(chainHash :: shortChannelId :: timestamp :: messageFlags :: channelFlags :: cltvExpiryDelta :: htlcMinimumMsat :: feeBaseMsat :: feeProportionalMillionths :: htlcMaximumMsat :: unknownFields :: HNil))))

  def signChannelAnnouncement(chainHash: ByteVector32, shortChannelId: ShortChannelId, localNodeSecret: PrivateKey, remoteNodeId: PublicKey, localFundingPrivKey: PrivateKey, remoteFundingKey: PublicKey, features: ByteVector): (ByteVector64, ByteVector64) = {
    val witness = if (isNode1(localNodeSecret.publicKey, remoteNodeId)) {
      channelAnnouncementWitnessEncode(chainHash, shortChannelId, localNodeSecret.publicKey, remoteNodeId, localFundingPrivKey.publicKey, remoteFundingKey, features, unknownFields = ByteVector.empty)
    } else {
      channelAnnouncementWitnessEncode(chainHash, shortChannelId, remoteNodeId, localNodeSecret.publicKey, remoteFundingKey, localFundingPrivKey.publicKey, features, unknownFields = ByteVector.empty)
    }
    val nodeSig = Crypto.sign(witness, localNodeSecret)
    val bitcoinSig = Crypto.sign(witness, localFundingPrivKey)
    (nodeSig, bitcoinSig)
  }

  def makeChannelAnnouncement(chainHash: ByteVector32, shortChannelId: ShortChannelId, localNodeId: PublicKey, remoteNodeId: PublicKey, localFundingKey: PublicKey, remoteFundingKey: PublicKey, localNodeSignature: ByteVector64, remoteNodeSignature: ByteVector64, localBitcoinSignature: ByteVector64, remoteBitcoinSignature: ByteVector64): ChannelAnnouncement = {
    val (nodeId1, nodeId2, bitcoinKey1, bitcoinKey2, nodeSignature1, nodeSignature2, bitcoinSignature1, bitcoinSignature2) =
      if (isNode1(localNodeId, remoteNodeId)) {
        (localNodeId, remoteNodeId, localFundingKey, remoteFundingKey, localNodeSignature, remoteNodeSignature, localBitcoinSignature, remoteBitcoinSignature)
      } else {
        (remoteNodeId, localNodeId, remoteFundingKey, localFundingKey, remoteNodeSignature, localNodeSignature, remoteBitcoinSignature, localBitcoinSignature)
      }
    ChannelAnnouncement(
      nodeSignature1 = nodeSignature1,
      nodeSignature2 = nodeSignature2,
      bitcoinSignature1 = bitcoinSignature1,
      bitcoinSignature2 = bitcoinSignature2,
      shortChannelId = shortChannelId,
      nodeId1 = nodeId1,
      nodeId2 = nodeId2,
      bitcoinKey1 = bitcoinKey1,
      bitcoinKey2 = bitcoinKey2,
      features = ByteVector.empty,
      chainHash = chainHash
    )
  }

  def makeNodeAnnouncement(nodeSecret: PrivateKey, alias: String, color: Color, nodeAddresses: List[NodeAddress], timestamp: Long = Platform.currentTime.milliseconds.toSeconds): NodeAnnouncement = {
    require(alias.size <= 32)
    val witness = nodeAnnouncementWitnessEncode(timestamp, nodeSecret.publicKey, color, alias, ByteVector.empty, nodeAddresses, unknownFields = ByteVector.empty)
    val sig = Crypto.sign(witness, nodeSecret)
    NodeAnnouncement(
      signature = sig,
      timestamp = timestamp,
      nodeId = nodeSecret.publicKey,
      rgbColor = color,
      alias = alias,
      features = ByteVector.empty,
      addresses = nodeAddresses
    )
  }

  /**
    * BOLT 7:
    * The creating node MUST set node-id-1 and node-id-2 to the public keys of the
    * two nodes who are operating the channel, such that node-id-1 is the numerically-lesser
    * of the two DER encoded keys sorted in ascending numerical order,
    *
    * @return true if localNodeId is node1
    */
  def isNode1(localNodeId: PublicKey, remoteNodeId: PublicKey) = LexicographicalOrdering.isLessThan(localNodeId.value, remoteNodeId.value)

  /**
    * BOLT 7:
    * The creating node [...] MUST set the direction bit of flags to 0 if
    * the creating node is node-id-1 in that message, otherwise 1.
    *
    * @return true if the node who sent these flags is node1
    */
  def isNode1(channelFlags: Byte): Boolean = (channelFlags & 1) == 0

  /**
    * A node MAY create and send a channel_update with the disable bit set to
    * signal the temporary unavailability of a channel
    *
    * @return
    */
  def isEnabled(channelFlags: Byte): Boolean = (channelFlags & 2) == 0

  /**
    * This method compares channel updates, ignoring fields that don't matter, like signature or timestamp
    *
    * @param u1
    * @param u2
    * @return true if channel updates are "equal"
    */
  def areSame(u1: ChannelUpdate, u2: ChannelUpdate): Boolean =
    // NB: On Android, we don't compare chain_hash and signature, because they are stripped
    u1.copy(chainHash = ByteVector32.Zeroes, signature = ByteVector64.Zeroes, timestamp = 0) == u2.copy(chainHash = ByteVector32.Zeroes, signature = ByteVector64.Zeroes, timestamp = 0) // README: on Android we discard chainHash too

  def makeMessageFlags(hasOptionChannelHtlcMax: Boolean): Byte = BitVector.bits(hasOptionChannelHtlcMax :: Nil).padLeft(8).toByte()

  def makeChannelFlags(isNode1: Boolean, enable: Boolean): Byte = BitVector.bits(!enable :: !isNode1 :: Nil).padLeft(8).toByte()

  def makeChannelUpdate(chainHash: ByteVector32, nodeSecret: PrivateKey, remoteNodeId: PublicKey, shortChannelId: ShortChannelId, cltvExpiryDelta: Int, htlcMinimumMsat: Long, feeBaseMsat: Long, feeProportionalMillionths: Long, htlcMaximumMsat: Long, enable: Boolean = true, timestamp: Long = Platform.currentTime.milliseconds.toSeconds): ChannelUpdate = {
    val messageFlags = makeMessageFlags(hasOptionChannelHtlcMax = true) // NB: we always support option_channel_htlc_max
    val channelFlags = makeChannelFlags(isNode1 = isNode1(nodeSecret.publicKey, remoteNodeId), enable = enable)
    val htlcMaximumMsatOpt = Some(htlcMaximumMsat)

    val witness = channelUpdateWitnessEncode(chainHash, shortChannelId, timestamp, messageFlags, channelFlags, cltvExpiryDelta, htlcMinimumMsat, feeBaseMsat, feeProportionalMillionths, htlcMaximumMsatOpt, unknownFields = ByteVector.empty)
    val sig = Crypto.sign(witness, nodeSecret)
    ChannelUpdate(
      signature = sig,
      chainHash = chainHash,
      shortChannelId = shortChannelId,
      timestamp = timestamp,
      messageFlags = messageFlags,
      channelFlags = channelFlags,
      cltvExpiryDelta = cltvExpiryDelta,
      htlcMinimumMsat = htlcMinimumMsat,
      feeBaseMsat = feeBaseMsat,
      feeProportionalMillionths = feeProportionalMillionths,
      htlcMaximumMsat = htlcMaximumMsatOpt
    )
  }

<<<<<<< HEAD
  def checkSigs(ann: ChannelAnnouncement): Boolean = true /*{
    val witness = channelAnnouncementWitnessEncode(ann.chainHash, ann.shortChannelId, ann.nodeId1, ann.nodeId2, ann.bitcoinKey1, ann.bitcoinKey2, ann.features)
=======
  def checkSigs(ann: ChannelAnnouncement): Boolean = {
    val witness = channelAnnouncementWitnessEncode(ann.chainHash, ann.shortChannelId, ann.nodeId1, ann.nodeId2, ann.bitcoinKey1, ann.bitcoinKey2, ann.features, ann.unknownFields)
>>>>>>> 7d89dd01
    verifySignature(witness, ann.nodeSignature1, ann.nodeId1) &&
      verifySignature(witness, ann.nodeSignature2, ann.nodeId2) &&
      verifySignature(witness, ann.bitcoinSignature1, ann.bitcoinKey1) &&
      verifySignature(witness, ann.bitcoinSignature2, ann.bitcoinKey2)
  }*/

<<<<<<< HEAD
  def checkSig(ann: NodeAnnouncement): Boolean = true /*{
    val witness = nodeAnnouncementWitnessEncode(ann.timestamp, ann.nodeId, ann.rgbColor, ann.alias, ann.features, ann.addresses)
=======
  def checkSig(ann: NodeAnnouncement): Boolean = {
    val witness = nodeAnnouncementWitnessEncode(ann.timestamp, ann.nodeId, ann.rgbColor, ann.alias, ann.features, ann.addresses, ann.unknownFields)
>>>>>>> 7d89dd01
    verifySignature(witness, ann.signature, ann.nodeId)
  }*/

<<<<<<< HEAD
  def checkSig(upd: ChannelUpdate, nodeId: PublicKey): Boolean = true /*{
    val witness = channelUpdateWitnessEncode(ann.chainHash, ann.shortChannelId, ann.timestamp, ann.flags, ann.cltvExpiryDelta, ann.htlcMinimumMsat, ann.feeBaseMsat, ann.feeProportionalMillionths)
    verifySignature(witness, ann.signature, nodeId)
  }*/
=======
  def checkSig(upd: ChannelUpdate, nodeId: PublicKey): Boolean = {
    val witness = channelUpdateWitnessEncode(upd.chainHash, upd.shortChannelId, upd.timestamp, upd.messageFlags, upd.channelFlags, upd.cltvExpiryDelta, upd.htlcMinimumMsat, upd.feeBaseMsat, upd.feeProportionalMillionths, upd.htlcMaximumMsat, upd.unknownFields)
    verifySignature(witness, upd.signature, nodeId)
  }
>>>>>>> 7d89dd01
}<|MERGE_RESOLUTION|>--- conflicted
+++ resolved
@@ -153,38 +153,21 @@
     )
   }
 
-<<<<<<< HEAD
   def checkSigs(ann: ChannelAnnouncement): Boolean = true /*{
     val witness = channelAnnouncementWitnessEncode(ann.chainHash, ann.shortChannelId, ann.nodeId1, ann.nodeId2, ann.bitcoinKey1, ann.bitcoinKey2, ann.features)
-=======
-  def checkSigs(ann: ChannelAnnouncement): Boolean = {
-    val witness = channelAnnouncementWitnessEncode(ann.chainHash, ann.shortChannelId, ann.nodeId1, ann.nodeId2, ann.bitcoinKey1, ann.bitcoinKey2, ann.features, ann.unknownFields)
->>>>>>> 7d89dd01
     verifySignature(witness, ann.nodeSignature1, ann.nodeId1) &&
       verifySignature(witness, ann.nodeSignature2, ann.nodeId2) &&
       verifySignature(witness, ann.bitcoinSignature1, ann.bitcoinKey1) &&
       verifySignature(witness, ann.bitcoinSignature2, ann.bitcoinKey2)
   }*/
 
-<<<<<<< HEAD
   def checkSig(ann: NodeAnnouncement): Boolean = true /*{
     val witness = nodeAnnouncementWitnessEncode(ann.timestamp, ann.nodeId, ann.rgbColor, ann.alias, ann.features, ann.addresses)
-=======
-  def checkSig(ann: NodeAnnouncement): Boolean = {
-    val witness = nodeAnnouncementWitnessEncode(ann.timestamp, ann.nodeId, ann.rgbColor, ann.alias, ann.features, ann.addresses, ann.unknownFields)
->>>>>>> 7d89dd01
     verifySignature(witness, ann.signature, ann.nodeId)
   }*/
 
-<<<<<<< HEAD
   def checkSig(upd: ChannelUpdate, nodeId: PublicKey): Boolean = true /*{
     val witness = channelUpdateWitnessEncode(ann.chainHash, ann.shortChannelId, ann.timestamp, ann.flags, ann.cltvExpiryDelta, ann.htlcMinimumMsat, ann.feeBaseMsat, ann.feeProportionalMillionths)
     verifySignature(witness, ann.signature, nodeId)
   }*/
-=======
-  def checkSig(upd: ChannelUpdate, nodeId: PublicKey): Boolean = {
-    val witness = channelUpdateWitnessEncode(upd.chainHash, upd.shortChannelId, upd.timestamp, upd.messageFlags, upd.channelFlags, upd.cltvExpiryDelta, upd.htlcMinimumMsat, upd.feeBaseMsat, upd.feeProportionalMillionths, upd.htlcMaximumMsat, upd.unknownFields)
-    verifySignature(witness, upd.signature, nodeId)
-  }
->>>>>>> 7d89dd01
 }