package fr.acinq.eclair.router

<<<<<<< HEAD
=======
import java.io.StringWriter

>>>>>>> 73c86ad3
import akka.actor.{ActorRef, FSM, Props, Status}
import akka.pattern.pipe
import fr.acinq.bitcoin.Crypto.PublicKey
import fr.acinq.bitcoin.{BinaryData, Satoshi}
import fr.acinq.eclair._
import fr.acinq.eclair.blockchain._
import fr.acinq.eclair.channel._
import fr.acinq.eclair.crypto.TransportHandler
import fr.acinq.eclair.io.Peer
import fr.acinq.eclair.payment.PaymentRequest.ExtraHop
<<<<<<< HEAD
import fr.acinq.eclair.wire._
import org.jgrapht.WeightedGraph
import org.jgrapht.alg.DijkstraShortestPath
import org.jgrapht.graph._

import scala.collection.JavaConversions._
import scala.collection.immutable.{SortedMap, TreeMap}
=======
import fr.acinq.eclair.router.Announcements.zip
import fr.acinq.eclair.transactions.Scripts
import fr.acinq.eclair.wire._
import org.jgrapht.WeightedGraph
import org.jgrapht.alg.shortestpath.DijkstraShortestPath
import org.jgrapht.ext._
import org.jgrapht.graph._

import scala.collection.JavaConversions._
import scala.collection.immutable.{Queue, SortedMap, TreeMap}
>>>>>>> 73c86ad3
import scala.compat.Platform
import scala.concurrent.duration._
import scala.concurrent.{ExecutionContext, Future}
import scala.util.Try

// @formatter:off

case class ChannelDesc(id: Long, a: PublicKey, b: PublicKey)
case class Hop(nodeId: PublicKey, nextNodeId: PublicKey, lastUpdate: ChannelUpdate)
case class RouteRequest(source: PublicKey, target: PublicKey, assistedRoutes: Seq[Seq[ExtraHop]] = Nil, ignoreNodes: Set[PublicKey] = Set.empty, ignoreChannels: Set[Long] = Set.empty)
case class RouteResponse(hops: Seq[Hop], ignoreNodes: Set[PublicKey], ignoreChannels: Set[Long]) { require(hops.size > 0, "route cannot be empty") }
case class ExcludeChannel(desc: ChannelDesc) // this is used when we get a TemporaryChannelFailure, to give time for the channel to recover (note that exclusions are directed)
case class LiftChannelExclusion(desc: ChannelDesc)
case class SendChannelQuery(to: ActorRef)
case object GetRoutingState
case class RoutingState(channels: Iterable[ChannelAnnouncement], updates: Iterable[ChannelUpdate], nodes: Iterable[NodeAnnouncement])
case class Stash(updates: Map[ChannelUpdate, Set[ActorRef]], nodes: Map[NodeAnnouncement, Set[ActorRef]])
case class Rebroadcast(channels: Map[ChannelAnnouncement, Set[ActorRef]], updates: Map[ChannelUpdate, Set[ActorRef]], nodes: Map[NodeAnnouncement, Set[ActorRef]])

case class DescEdge(desc: ChannelDesc, u: ChannelUpdate) extends DefaultWeightedEdge

case class Data(nodes: Map[PublicKey, NodeAnnouncement],
                  channels: SortedMap[Long, ChannelAnnouncement], // critical for performance that keys are sorted
                  updates: Map[ChannelDesc, ChannelUpdate],
                  stash: Stash,
                  awaiting: Map[ChannelAnnouncement, Seq[ActorRef]], // note: this is a seq because we want to preserve order: first actor is the one who we need to send a tcp-ack when validation is done
                  privateChannels: Map[Long, PublicKey], // short_channel_id -> node_id
                  privateUpdates: Map[ChannelDesc, ChannelUpdate],
                  excludedChannels: Set[ChannelDesc], // those channels are temporarily excluded from route calculation, because their node returned a TemporaryChannelFailure
                  graph: DirectedWeightedPseudograph[PublicKey, DescEdge]
               )

sealed trait State
case object NORMAL extends State

case object TickBroadcast
case object TickPruneStaleChannels

// @formatter:on

/**
  * Created by PM on 24/05/2016.
  */

class Router(nodeParams: NodeParams, watcher: ActorRef) extends FSM[State, Data] {

  import Router._

  import ExecutionContext.Implicits.global

  context.system.eventStream.subscribe(self, classOf[LocalChannelUpdate])
  context.system.eventStream.subscribe(self, classOf[LocalChannelDown])

  setTimer(TickBroadcast.toString, TickBroadcast, nodeParams.routerBroadcastInterval, repeat = true)
  setTimer(TickPruneStaleChannels.toString, TickPruneStaleChannels, 1 hour, repeat = true)

  val db = nodeParams.networkDb

  {
    log.info("loading network announcements from db...")
    // On Android, we discard the node announcements
    val channels = db.listChannels()
    val updates = db.listChannelUpdates()
<<<<<<< HEAD
    log.info("loaded from db: channels={} nodes={} updates={}", channels.size, 0, updates.size)
=======
    log.info("loaded from db: channels={} nodes={} updates={}", channels.size, nodes.size, updates.size)
>>>>>>> 73c86ad3

    // this will be used to calculate routes
    val graph = new DirectedWeightedPseudograph[PublicKey, DescEdge](classOf[DescEdge])

    val initChannels = channels.keys.foldLeft(TreeMap.empty[Long, ChannelAnnouncement]) { case (m, c) => m + (c.shortChannelId -> c) }
    val initChannelUpdates = updates.map { u =>
      val desc = getDesc(u, initChannels(u.shortChannelId))
      addEdge(graph, desc, u)
      (desc) -> u
    }.toMap
<<<<<<< HEAD

    log.info(s"initialization completed, ready to process messages")
    startWith(NORMAL, Data(Map.empty, initChannels, initChannelUpdates, Stash(Map.empty, Map.empty), awaiting = Map.empty, privateChannels = Map.empty, privateUpdates = Map.empty, excludedChannels = Set.empty, graph))
=======
    val initNodes = nodes.map(n => (n.nodeId -> n)).toMap

    // send events for remaining channels/nodes
    initChannels.values.foreach(c => context.system.eventStream.publish(ChannelDiscovered(c, channels(c)._2)))
    initNodes.values.foreach(n => context.system.eventStream.publish(NodeDiscovered(n)))

    // watch the funding tx of all these channels
    // note: some of them may already have been spent, in that case we will receive the watch event immediately
    initChannels.values.foreach { c =>
      val txid = channels(c)._1
      val (_, _, outputIndex) = fromShortId(c.shortChannelId)
      val fundingOutputScript = write(pay2wsh(Scripts.multiSig2of2(PublicKey(c.bitcoinKey1), PublicKey(c.bitcoinKey2))))
      watcher ! WatchSpentBasic(self, txid, outputIndex, fundingOutputScript, BITCOIN_FUNDING_EXTERNAL_CHANNEL_SPENT(c.shortChannelId))
    }
    log.info(s"initialization completed, ready to process messages")
    startWith(NORMAL, Data(initNodes, initChannels, initChannelUpdates, Stash(Map.empty, Map.empty), rebroadcast = Rebroadcast(channels = Map.empty, updates = Map.empty, nodes = Map.empty), awaiting = Map.empty, privateChannels = Map.empty, privateUpdates = Map.empty, excludedChannels = Set.empty, graph))
>>>>>>> 73c86ad3
  }

  when(NORMAL) {
    case Event(LocalChannelUpdate(_, _, shortChannelId, remoteNodeId, channelAnnouncement_opt, u), d: Data) =>
      d.channels.get(shortChannelId) match {
        case Some(_) =>
          // channel has already been announced and router knows about it, we can process the channel_update
          stay using handle(u, self, d)
        case None =>
          channelAnnouncement_opt match {
            case Some(c) if d.awaiting.contains(c) =>
              // channel is currently beeing verified, we can process the channel_update right away (it will be stashed)
              stay using handle(u, self, d)
            case Some(c) =>
              // channel wasn't announced but here is the announcement, we will process it *before* the channel_update
              watcher ! ValidateRequest(c)
              val d1 = d.copy(awaiting = d.awaiting + (c -> Nil)) // no origin
              stay using handle(u, self, d1)
            case None if d.privateChannels.contains(shortChannelId) =>
              // channel isn't announced but we already know about it, we can process the channel_update
              stay using handle(u, self, d)
            case None =>
              // channel isn't announced and we never heard of it (maybe it is a private channel or maybe it is a public channel that doesn't yet have 6 confirmations)
              // let's create a corresponding private channel and process the channel_update
              log.info("adding unannounced local channel to remote={} shortChannelId={}", remoteNodeId, shortChannelId.toHexString)
              stay using handle(u, self, d.copy(privateChannels = d.privateChannels + (shortChannelId -> remoteNodeId)))
          }
      }

    case Event(LocalChannelDown(_, channelId, shortChannelId, _), d: Data) =>
      log.debug("removed local channel_update for channelId={} shortChannelId={}", channelId, shortChannelId.toHexString)
      stay using d.copy(privateChannels = d.privateChannels - shortChannelId, privateUpdates = d.privateUpdates.filterKeys(_.id != shortChannelId))

    case Event(c: ChannelAnnouncement, d) =>
      log.debug("received channel announcement for shortChannelId={} nodeId1={} nodeId2={} from {}", c.shortChannelId.toHexString, c.nodeId1, c.nodeId2, sender)
      if (d.channels.contains(c.shortChannelId)) {
        sender ! TransportHandler.ReadAck(c)
        log.debug("ignoring {} (duplicate)", c)
        stay
      } else if (d.awaiting.contains(c)) {
        sender ! TransportHandler.ReadAck(c)
        log.debug("ignoring {} (being verified)", c)
        // adding the sender to the list of origins so that we don't send back the same announcement to this peer later
        val origins = d.awaiting(c) :+ sender
        stay using d.copy(awaiting = d.awaiting + (c -> origins))
      } else if (!Announcements.checkSigs(c)) {
        sender ! TransportHandler.ReadAck(c)
        log.warning("bad signature for announcement {}", c)
        sender ! Error(Peer.CHANNELID_ZERO, "bad announcement sig!!!".getBytes())
        stay
      } else {
        sender ! TransportHandler.ReadAck(c)
        // On Android, we don't validate announcements for now, it means that neither awaiting nor stashed announcements are used
        db.addChannel(c, BinaryData(""), Satoshi(0))
        stay using d.copy(
          channels = d.channels + (c.shortChannelId -> c),
          privateChannels = d.privateChannels - c.shortChannelId // we remove fake announcements that we may have made before)
        )
      }

    case Event(n: NodeAnnouncement, d: Data) =>
      sender ! TransportHandler.ReadAck(n)
      stay // we just ignore node_announcements on Android

    case Event(u: ChannelUpdate, d: Data) =>
      sender ! TransportHandler.ReadAck(u)
      log.debug("received channel update for shortChannelId={} from {}", u.shortChannelId.toHexString, sender)
      stay using handle(u, sender, d)

    case Event(WatchEventSpentBasic(BITCOIN_FUNDING_EXTERNAL_CHANNEL_SPENT(shortChannelId)), d)
      if d.channels.contains(shortChannelId) =>
      val lostChannel = d.channels(shortChannelId)
      log.info("funding tx of channelId={} has been spent", shortChannelId.toHexString)
      // we need to remove nodes that aren't tied to any channels anymore
      val channels1 = d.channels - lostChannel.shortChannelId
      val lostNodes = Seq(lostChannel.nodeId1, lostChannel.nodeId2).filterNot(nodeId => hasChannels(nodeId, channels1.values))
      // let's clean the db and send the events
      log.info("pruning shortChannelId={} (spent)", shortChannelId.toHexString)
      db.removeChannel(shortChannelId) // NB: this also removes channel updates
      // we also need to remove updates from the graph
      removeEdge(d.graph, ChannelDesc(lostChannel.shortChannelId, lostChannel.nodeId1, lostChannel.nodeId2))
      removeEdge(d.graph, ChannelDesc(lostChannel.shortChannelId, lostChannel.nodeId2, lostChannel.nodeId1))
      context.system.eventStream.publish(ChannelLost(shortChannelId))
      lostNodes.foreach {
        case nodeId =>
          log.info("pruning nodeId={} (spent)", nodeId)
          db.removeNode(nodeId)
          context.system.eventStream.publish(NodeLost(nodeId))
      }
      stay using d.copy(nodes = d.nodes -- lostNodes, channels = d.channels - shortChannelId, updates = d.updates.filterKeys(_.id != shortChannelId))

    case Event(TickBroadcast, d) =>
<<<<<<< HEAD
      // On Android we don't rebroadcast announcements
      stay
=======
      if (d.rebroadcast.channels.isEmpty && d.rebroadcast.updates.isEmpty && d.rebroadcast.nodes.isEmpty) {
        stay
      } else {
        log.info("broadcasting routing messages")
        // we don't want to rebroadcast old channels if we don't have a recent channel_update, otherwise we will keep sending zombies channels back and forth
        // instead, we base the rebroadcast on updates, and only keep only the ones that are younger than 2 weeks
        val rebroadcastUpdates1 = d.rebroadcast.updates.filterKeys(u => !isStale(u))
        // for each update, we rebroadcast the corresponding channel announcement (suboptimal)
        // we have to do this because we didn't broadcast old channels for which we didn't yet receive the channel_update
        val rebroadcastChannels1 = rebroadcastUpdates1.foldLeft(Map.empty[ChannelAnnouncement, Set[ActorRef]]) {
          case (channels, (u, updateOrigins)) =>
            d.channels.get(u.shortChannelId) match {
              case Some(c) => d.rebroadcast.channels.get(c) match {
                case Some(channelOrigins) => channels + (c -> channelOrigins) // we have origin peers for this channel
                case None => channels + (c -> updateOrigins) // we don't have origin peers for this channel, let's use the same origin list as corresponding update (they must know the channel)
              }
              case None => channels // weird, we don't know this channel, that should never happen and we can ignore it anyway
            }
        }
        // and we only keep nodes that have at least one valid channel
        val staleChannels = getStaleChannels(d.channels.values, d.updates)
        val validChannels = (d.channels -- staleChannels).values
        val rebroadcastNodes1 = d.rebroadcast.nodes.filterKeys(n => hasChannels(n.nodeId, validChannels))
        // then we're ready to broadcast
        val rebroadcast1 = d.rebroadcast.copy(channels = rebroadcastChannels1, updates = rebroadcastUpdates1, nodes = rebroadcastNodes1)
        log.debug("staggered broadcast details: channels={} updates={} nodes={}", rebroadcast1.channels.size, rebroadcast1.updates.size, rebroadcast1.nodes.size)
        context.actorSelection(context.system / "*" / "switchboard") ! rebroadcast1
        stay using d.copy(rebroadcast = Rebroadcast(channels = Map.empty, updates = Map.empty, nodes = Map.empty))
      }
>>>>>>> 73c86ad3

    case Event(TickPruneStaleChannels, d) =>
      // first we select channels that we will prune
      val staleChannels = getStaleChannels(d.channels.values, d.updates)
      // then we clean up the related channel updates
      val staleUpdates = staleChannels.map(d.channels).flatMap(c => Seq(ChannelDesc(c.shortChannelId, c.nodeId1, c.nodeId2), ChannelDesc(c.shortChannelId, c.nodeId2, c.nodeId1)))
      // finally we remove nodes that aren't tied to any channels anymore (and deduplicate them)
      val potentialStaleNodes = staleChannels.map(d.channels).flatMap(c => Set(c.nodeId1, c.nodeId2)).toSet
      val channels1 = d.channels -- staleChannels
      // no need to iterate on all nodes, just on those that are affected by current pruning
      val staleNodes = potentialStaleNodes.filterNot(nodeId => hasChannels(nodeId, channels1.values))

      // let's clean the db and send the events
      staleChannels.foreach { shortChannelId =>
        log.info("pruning shortChannelId={} (stale)", shortChannelId.toHexString)
        db.removeChannel(shortChannelId) // NB: this also removes channel updates
        context.system.eventStream.publish(ChannelLost(shortChannelId))
      }
      // we also need to remove updates from the graph
      staleChannels.map(d.channels).foreach { c =>
        removeEdge(d.graph, ChannelDesc(c.shortChannelId, c.nodeId1, c.nodeId2))
        removeEdge(d.graph, ChannelDesc(c.shortChannelId, c.nodeId2, c.nodeId1))
      }
      staleNodes.foreach {
        case nodeId =>
          log.info("pruning nodeId={} (stale)", nodeId)
          db.removeNode(nodeId)
          context.system.eventStream.publish(NodeLost(nodeId))
      }
      stay using d.copy(nodes = d.nodes -- staleNodes, channels = channels1, updates = d.updates -- staleUpdates)

    case Event(ExcludeChannel(desc@ChannelDesc(shortChannelId, nodeId, _)), d) =>
      val banDuration = nodeParams.channelExcludeDuration
      log.info("excluding shortChannelId={} from nodeId={} for duration={}", shortChannelId.toHexString, nodeId, banDuration)
      context.system.scheduler.scheduleOnce(banDuration, self, LiftChannelExclusion(desc))
      stay using d.copy(excludedChannels = d.excludedChannels + desc)

    case Event(LiftChannelExclusion(desc@ChannelDesc(shortChannelId, nodeId, _)), d) =>
      log.info("reinstating shortChannelId={} from nodeId={}", shortChannelId.toHexString, nodeId)
      stay using d.copy(excludedChannels = d.excludedChannels - desc)

    case Event('nodes, d) =>
      sender ! d.nodes.values
      stay

    case Event('channels, d) =>
      sender ! d.channels.values
      stay

    case Event('updates, d) =>
      sender ! (d.updates ++ d.privateUpdates).values
      stay

    case Event('updatesMap, d) =>
      sender ! (d.updates ++ d.privateUpdates)
      stay

    case Event('dot, d) =>
      graph2dot(d.nodes, d.channels) pipeTo sender
      stay

    case Event(RouteRequest(start, end, assistedRoutes, ignoreNodes, ignoreChannels), d) =>
      // we convert extra routing info provided in the payment request to fake channel_update
      // it takes precedence over all other channel_updates we know
      val assistedUpdates = assistedRoutes.flatMap(toFakeUpdates(_, end)).toMap
      // we also filter out updates corresponding to channels/nodes that are blacklisted for this particular request
<<<<<<< HEAD
      val blacklisted = getBlacklistedChannels(d.channels, d.updates ++ assistedUpdates, ignoreNodes, ignoreChannels) ++ d.excludedChannels
      log.info(s"finding a route $start->$end with assistedChannels={} ignoreNodes={} ignoreChannels={} excludedChannels={}", assistedUpdates.keys.map(_.id.toHexString).mkString(","), ignoreNodes.map(_.toBin).mkString(","), ignoreChannels.map(_.toHexString).mkString(","), d.excludedChannels.map(_.id.toHexString).mkString(","))
      findRoute(d.graph, start, end, withEdges = assistedUpdates, withoutEdges = blacklisted)
        .map(r => sender ! RouteResponse(r, ignoreNodes, ignoreChannels))
        .recover { case t => sender ! Status.Failure(t) }
      // On Android, we don't monitor channels to see if their funding is spent because it is too expensive
      // if the node that created this channel tells us it is unusable (only permanent channel failure) we forget about it
      // note that if the channel is in fact still alive, we will get it again via network announcements anyway
      ignoreChannels.foreach(shortChannelId => self ! WatchEventSpentBasic(BITCOIN_FUNDING_EXTERNAL_CHANNEL_SPENT(shortChannelId)))
      stay

    case Event(GetRoutingState, d: Data) =>
      stay // ignored on Android
=======
      val ignoredUpdates = getIgnoredUpdates(d.channels, d.updates ++ assistedUpdates, ignoreNodes, ignoreChannels) ++ d.excludedChannels
      log.info(s"finding a route $start->$end with assistedChannels={} ignoreNodes={} ignoreChannels={} excludedChannels={}", assistedUpdates.keys.map(_.id.toHexString).mkString(","), ignoreNodes.map(_.toBin).mkString(","), ignoreChannels.map(_.toHexString).mkString(","), d.excludedChannels.map(_.id.toHexString).mkString(","))
      findRoute(d.graph, start, end, withEdges = assistedUpdates, withoutEdges = ignoredUpdates)
        .map(r => sender ! RouteResponse(r, ignoreNodes, ignoreChannels))
        .recover { case t => sender ! Status.Failure(t) }
      stay

    case Event(GetRoutingState, d: Data) =>
      log.info(s"getting valid announcements for $sender")
      val (validChannels, validNodes, validUpdates) = getValidAnnouncements(d.channels, d.nodes, d.updates)
      sender ! RoutingState(validChannels, validUpdates, validNodes)
      stay
>>>>>>> 73c86ad3

    case Event(SendChannelQuery(remote), _) =>
      // ask for everything
      val query = QueryChannelRange(nodeParams.chainHash, firstBlockNum = 0, numberOfBlocks = Int.MaxValue)
      log.debug("querying channel range {}", query)
      remote ! query
      stay

    case Event(query@QueryChannelRange(chainHash, firstBlockNum, numberOfBlocks), d) =>
      sender ! TransportHandler.ReadAck(query)
<<<<<<< HEAD
      // On Android we ignore queries
=======
      if (chainHash != nodeParams.chainHash) {
        log.warning("received query_channel_range message for chain {}, we're on {}", chainHash, nodeParams.chainHash)
      } else {
        // sort channel ids and keep the ones which are in [firstBlockNum, firstBlockNum + numberOfBlocks]
        val shortChannelIds = d.channels.keys.filter(keep(firstBlockNum, numberOfBlocks, _, d.channels, d.updates)) // note: order is preserved
        val reply = ReplyChannelRange(chainHash, firstBlockNum, numberOfBlocks, zip(shortChannelIds))
        log.info("sending back reply_channel_rang({}, {}) for {} channels", firstBlockNum, numberOfBlocks, shortChannelIds.size)
        sender ! reply
      }
>>>>>>> 73c86ad3
      stay

    case Event(reply@ReplyChannelRange(chainHash, firstBlockNum, numberOfBlocks, data), d) =>
      sender ! TransportHandler.ReadAck(reply)
      if (chainHash != nodeParams.chainHash) {
        log.warning("received reply_channel_range message for chain {}, we're on {}", chainHash, nodeParams.chainHash)
      } else {
        val theirShortChannelIds = Announcements.unzip(data)
        val ourShortChannelIds = d.channels.keys.filter(keep(firstBlockNum, numberOfBlocks, _, d.channels, d.updates)) // note: order is preserved
        val missing = theirShortChannelIds -- ourShortChannelIds
        log.info("we received their reply, we're missing {} channel announcements/updates", missing.size)
        sender ! QueryShortChannelId(chainHash, Announcements.zip(missing))
      }
      stay

    case Event(query@QueryShortChannelId(chainHash, data), d) =>
      sender ! TransportHandler.ReadAck(query)
<<<<<<< HEAD
      // On Android we ignore queries
=======
      if (chainHash != nodeParams.chainHash) {
        log.warning("received query_short_channel_id message for chain {}, we're on {}", chainHash, nodeParams.chainHash)
      } else {
        val shortChannelIds = Announcements.unzip(data)
        shortChannelIds.foreach(shortChannelId => {
          d.channels.get(shortChannelId) match {
            case None => log.warning("peer asked for a channel announcement {} that we don't have", shortChannelId)
            case Some(ca) =>
              sender ! ca
              d.updates.get(ChannelDesc(ca.shortChannelId, ca.nodeId1, ca.nodeId2)).map(u => sender ! u)
              d.updates.get(ChannelDesc(ca.shortChannelId, ca.nodeId2, ca.nodeId1)).map(u => sender ! u)
          }
        })
      }
>>>>>>> 73c86ad3
      stay
  }

  initialize()

  def handle(n: NodeAnnouncement, origin: ActorRef, d: Data): Data =
    if (d.stash.nodes.contains(n)) {
      log.debug("ignoring {} (already stashed)", n)
      val origins = d.stash.nodes(n) + origin
      d.copy(stash = d.stash.copy(nodes = d.stash.nodes + (n -> origins)))
    } else if (d.nodes.contains(n.nodeId) && d.nodes(n.nodeId).timestamp >= n.timestamp) {
      log.debug("ignoring {} (duplicate)", n)
      d
    } else if (!Announcements.checkSig(n)) {
      log.warning("bad signature for {}", n)
      origin ! Error(Peer.CHANNELID_ZERO, "bad announcement sig!!!".getBytes())
      d
    } else if (d.nodes.contains(n.nodeId)) {
      log.debug("updated node nodeId={}", n.nodeId)
      context.system.eventStream.publish(NodeUpdated(n))
      db.updateNode(n)
      d.copy(nodes = d.nodes + (n.nodeId -> n))
    } else if (d.channels.values.exists(c => isRelatedTo(c, n.nodeId))) {
      log.debug("added node nodeId={}", n.nodeId)
      context.system.eventStream.publish(NodeDiscovered(n))
      db.addNode(n)
      d.copy(nodes = d.nodes + (n.nodeId -> n))
    } else if (d.awaiting.keys.exists(c => isRelatedTo(c, n.nodeId))) {
      log.debug("stashing {}", n)
      d.copy(stash = d.stash.copy(nodes = d.stash.nodes + (n -> Set(origin))))
    } else {
      log.debug("ignoring {} (no related channel found)", n)
      // there may be a record if we have just restarted
      db.removeNode(n.nodeId)
      d
    }

  def handle(u: ChannelUpdate, origin: ActorRef, d: Data): Data =
    if (d.channels.contains(u.shortChannelId)) {
      // related channel is already known (note: this means no related channel_update is in the stash)
      val publicChannel = true
      val c = d.channels(u.shortChannelId)
      val desc = getDesc(u, c)
<<<<<<< HEAD
      if (d.updates.contains(desc) && d.updates(desc).timestamp >= u.timestamp) {
        log.debug("ignoring {} (old timestamp or duplicate)", u)
=======
      if (d.rebroadcast.updates.contains(u)) {
        log.debug("ignoring {} (pending rebroadcast)", u)
        val origins = d.rebroadcast.updates(u) + origin
        d.copy(rebroadcast = d.rebroadcast.copy(updates = d.rebroadcast.updates + (u -> origins)))
      } else if (isStale(u)) {
        log.debug("ignoring {} (stale)", u)
        d
      } else if (d.updates.contains(desc) && d.updates(desc).timestamp >= u.timestamp) {
        log.debug("ignoring {} (duplicate)", u)
>>>>>>> 73c86ad3
        d
      } else if (!Announcements.checkSig(u, desc.a)) {
        log.warning("bad signature for announcement shortChannelId={} {}", u.shortChannelId.toHexString, u)
        origin ! Error(Peer.CHANNELID_ZERO, "bad announcement sig!!!".getBytes())
        d
      } else if (d.updates.contains(desc)) {
        log.debug("updated channel_update for shortChannelId={} public={} flags={} {}", u.shortChannelId.toHexString, publicChannel, u.flags, u)
        context.system.eventStream.publish(ChannelUpdateReceived(u))
        db.updateChannelUpdate(u)
        // we also need to update the graph
        removeEdge(d.graph, desc)
        addEdge(d.graph, desc, u)
<<<<<<< HEAD
        d.copy(updates = d.updates + (desc -> u))
=======
        d.copy(updates = d.updates + (desc -> u), rebroadcast = d.rebroadcast.copy(updates = d.rebroadcast.updates + (u -> Set(origin))))
>>>>>>> 73c86ad3
      } else {
        log.debug("added channel_update for shortChannelId={} public={} flags={} {}", u.shortChannelId.toHexString, publicChannel, u.flags, u)
        context.system.eventStream.publish(ChannelUpdateReceived(u))
        db.addChannelUpdate(u)
        // we also need to update the graph
        addEdge(d.graph, desc, u)
<<<<<<< HEAD
        d.copy(updates = d.updates + (desc -> u), privateUpdates = d.privateUpdates - desc)
=======
        d.copy(updates = d.updates + (desc -> u), privateUpdates = d.privateUpdates - desc, rebroadcast = d.rebroadcast.copy(updates = d.rebroadcast.updates + (u -> Set(origin))))
>>>>>>> 73c86ad3
      }
    } else if (d.awaiting.keys.exists(c => c.shortChannelId == u.shortChannelId)) {
      // channel is currently being validated
      if (d.stash.updates.contains(u)) {
        log.debug("ignoring {} (already stashed)", u)
        val origins = d.stash.updates(u) + origin
        d.copy(stash = d.stash.copy(updates = d.stash.updates + (u -> origins)))
      } else {
        log.debug("stashing {}", u)
        d.copy(stash = d.stash.copy(updates = d.stash.updates + (u -> Set(origin))))
      }
    } else if (d.privateChannels.contains(u.shortChannelId)) {
      val publicChannel = false
      val remoteNodeId = d.privateChannels(u.shortChannelId)
      val (a, b) = if (Announcements.isNode1(nodeParams.nodeId, remoteNodeId)) (nodeParams.nodeId, remoteNodeId) else (remoteNodeId, nodeParams.nodeId)
      val desc = if (Announcements.isNode1(u.flags)) ChannelDesc(u.shortChannelId, a, b) else ChannelDesc(u.shortChannelId, b, a)
      if (isStale(u)) {
        log.debug("ignoring {} (stale)", u)
        d
      } else if (d.updates.contains(desc) && d.updates(desc).timestamp >= u.timestamp) {
        log.debug("ignoring {} (already know same or newer)", u)
        d
      } else if (!Announcements.checkSig(u, desc.a)) {
        log.warning("bad signature for announcement shortChannelId={} {}", u.shortChannelId.toHexString, u)
        origin ! Error(Peer.CHANNELID_ZERO, "bad announcement sig!!!".getBytes())
        d
      } else if (d.privateUpdates.contains(desc)) {
        log.debug("updated channel_update for shortChannelId={} public={} flags={} {}", u.shortChannelId.toHexString, publicChannel, u.flags, u)
        context.system.eventStream.publish(ChannelUpdateReceived(u))
        // we also need to update the graph
        removeEdge(d.graph, desc)
        addEdge(d.graph, desc, u)
        d.copy(privateUpdates = d.privateUpdates + (desc -> u))
      } else {
        log.debug("added channel_update for shortChannelId={} public={} flags={} {}", u.shortChannelId.toHexString, publicChannel, u.flags, u)
        context.system.eventStream.publish(ChannelUpdateReceived(u))
        // we also need to update the graph
        addEdge(d.graph, desc, u)
        d.copy(privateUpdates = d.privateUpdates + (desc -> u))
      }
    } else {
      log.debug("ignoring announcement {} (unknown channel)", u)
      d
    }

}

object Router {

  def props(nodeParams: NodeParams, watcher: ActorRef) = Props(new Router(nodeParams, watcher))

  def toFakeUpdate(extraHop: ExtraHop): ChannelUpdate =
  // the `direction` bit in flags will not be accurate but it doesn't matter because it is not used
  // what matters is that the `disable` bit is 0 so that this update doesn't get filtered out
    ChannelUpdate(signature = "", chainHash = "", extraHop.shortChannelId, Platform.currentTime / 1000, flags = BinaryData("0000"), extraHop.cltvExpiryDelta, htlcMinimumMsat = 0L, extraHop.feeBaseMsat, extraHop.feeProportionalMillionths)

  def toFakeUpdates(extraRoute: Seq[ExtraHop], targetNodeId: PublicKey): Map[ChannelDesc, ChannelUpdate] = {
    // BOLT 11: "For each entry, the pubkey is the node ID of the start of the channel", and the last node is the destination
    val nextNodeIds = extraRoute.map(_.nodeId).drop(1) :+ targetNodeId
    extraRoute.zip(nextNodeIds).map {
      case (extraHop: ExtraHop, nextNodeId) => (ChannelDesc(extraHop.shortChannelId, extraHop.nodeId, nextNodeId) -> toFakeUpdate(extraHop))
    }.toMap
  }

  def getDesc(u: ChannelUpdate, channel: ChannelAnnouncement): ChannelDesc = {
    require(u.flags.data.size == 2, s"invalid flags length ${u.flags.data.size} != 2")
    // the least significant bit tells us if it is node1 or node2
    if (Announcements.isNode1(u.flags)) ChannelDesc(u.shortChannelId, channel.nodeId1, channel.nodeId2) else ChannelDesc(u.shortChannelId, channel.nodeId2, channel.nodeId1)
  }

  def isRelatedTo(c: ChannelAnnouncement, nodeId: PublicKey) = nodeId == c.nodeId1 || nodeId == c.nodeId2

  def hasChannels(nodeId: PublicKey, channels: Iterable[ChannelAnnouncement]): Boolean = channels.exists(c => isRelatedTo(c, nodeId))

  def isStale(u: ChannelUpdate): Boolean = {
    // BOLT 7: "nodes MAY prune channels should the timestamp of the latest channel_update be older than 2 weeks (1209600 seconds)"
    // but we don't want to prune brand new channels for which we didn't yet receive a channel update
    val staleThresholdSeconds = Platform.currentTime / 1000 - 1209600
    u.timestamp < staleThresholdSeconds
  }

  /**
    * Is valid (not stale) a channel that:
    * (1) is younger than 2 weeks (2*7*144 = 2016 blocks)
    * OR
    * (2) has at least one channel_update younger than 2 weeks
    * @param channel
    * @param update1
    * @param update2
    */
  def isValid(channel: ChannelAnnouncement, update1: Option[ChannelUpdate], update2: Option[ChannelUpdate]) = {
    // BOLT 7: "nodes MAY prune channels should the timestamp of the latest channel_update be older than 2 weeks (1209600 seconds)"
    // but we don't want to prune brand new channels for which we didn't yet receive a channel update
    val staleThresholdBlocks = Globals.blockCount.get() - 2016
    val staleThresholdSeconds = Platform.currentTime / 1000 - 1209600
    val (blockHeight, _, _) = fromShortId(channel.shortChannelId)
    blockHeight >= staleThresholdBlocks || update1.map(_.timestamp).getOrElse(0L) > staleThresholdSeconds || update2.map(_.timestamp).getOrElse(0L) > staleThresholdSeconds
  }

  /**
    * filter channel for advanced sync
    */
  def keep(firstBlockNum: Int, numberOfBlocks: Int, id: Long, channels: Map[Long, ChannelAnnouncement], updates: Map[ChannelDesc, ChannelUpdate]): Boolean = {
    val (height, _, _) = fromShortId(id)
    val c = channels(id)
    val u1 = updates.get(ChannelDesc(c.shortChannelId, c.nodeId1, c.nodeId2))
    val u2 = updates.get(ChannelDesc(c.shortChannelId, c.nodeId2, c.nodeId1))
    height >= firstBlockNum && height <= (firstBlockNum + numberOfBlocks) && isValid(c, u1, u2)
  }


  /**
    * Is stale a channel that:
    * (1) is older than 2 weeks (2*7*144 = 2016 blocks)
    * AND
    * (2) has no channel_update younger than 2 weeks
    *
    * @param channel
    * @param update1_opt update corresponding to one side of the channel, if we have it
    * @param update2_opt update corresponding to the other side of the channel, if we have it
    * @return
    */
<<<<<<< HEAD
=======
  def isStale(channel: ChannelAnnouncement, update1_opt: Option[ChannelUpdate], update2_opt: Option[ChannelUpdate]): Boolean = {
    // BOLT 7: "nodes MAY prune channels should the timestamp of the latest channel_update be older than 2 weeks (1209600 seconds)"
    // but we don't want to prune brand new channels for which we didn't yet receive a channel update, so we keep them as long as they are less than 2 weeks (2016 blocks) old
    val staleThresholdBlocks = Globals.blockCount.get() - 2016
    val (blockHeight, _, _) = fromShortId(channel.shortChannelId)
    blockHeight < staleThresholdBlocks && update1_opt.map(isStale).getOrElse(true) && update2_opt.map(isStale).getOrElse(true)
  }

>>>>>>> 73c86ad3
  def getStaleChannels(channels: Iterable[ChannelAnnouncement], updates: Map[ChannelDesc, ChannelUpdate]): Iterable[Long] = {
    val staleChannels = channels.filter { c =>
      val update1 = updates.get(ChannelDesc(c.shortChannelId, c.nodeId1, c.nodeId2))
      val update2 = updates.get(ChannelDesc(c.shortChannelId, c.nodeId2, c.nodeId1))
<<<<<<< HEAD
      !isValid(c, update1, update2)
=======
      isStale(c, update1, update2)
>>>>>>> 73c86ad3
    }
    staleChannels.map(_.shortChannelId)
  }

  /**
    * Filters channels that we want to send to nodes asking for a channel range
    */
  def keep(firstBlockNum: Int, numberOfBlocks: Int, id: Long, channels: Map[Long, ChannelAnnouncement], updates: Map[ChannelDesc, ChannelUpdate]): Boolean = {
    val (height, _, _) = fromShortId(id)
    val c = channels(id)
    val u1 = updates.get(ChannelDesc(c.shortChannelId, c.nodeId1, c.nodeId2))
    val u2 = updates.get(ChannelDesc(c.shortChannelId, c.nodeId2, c.nodeId1))
    height >= firstBlockNum && height <= (firstBlockNum + numberOfBlocks) && !isStale(c, u1, u2)
  }

  /**
    * Filters announcements that we want to send to nodes asking an `initial_routing_sync`
    *
    * @param channels
    * @param nodes
    * @param updates
    * @return
    */
  def getValidAnnouncements(channels: Map[Long, ChannelAnnouncement], nodes: Map[PublicKey, NodeAnnouncement], updates: Map[ChannelDesc, ChannelUpdate]): (Iterable[ChannelAnnouncement], Iterable[NodeAnnouncement], Iterable[ChannelUpdate]) = {
    val staleChannels = getStaleChannels(channels.values, updates)
    val validChannels = (channels -- staleChannels).values
    val staleUpdates = staleChannels.map(channels).flatMap(c => Seq(ChannelDesc(c.shortChannelId, c.nodeId1, c.nodeId2), ChannelDesc(c.shortChannelId, c.nodeId2, c.nodeId1)))
    val validUpdates = (updates -- staleUpdates).values
    val validNodes = validChannels.flatMap(c => nodes.get(c.nodeId1) ++ nodes.get(c.nodeId2)).toSet
    (validChannels, validNodes, validUpdates)
  }

  /**
    * This method is used after a payment failed, and we want to exclude some nodes/channels that we know are failing
    */
<<<<<<< HEAD
  def getBlacklistedChannels(channels: Map[Long, ChannelAnnouncement], updates: Map[ChannelDesc, ChannelUpdate], ignoreNodes: Set[PublicKey], ignoreChannels: Set[Long]): Iterable[ChannelDesc] = {
=======
  def getIgnoredUpdates(channels: Map[Long, ChannelAnnouncement], updates: Map[ChannelDesc, ChannelUpdate], ignoreNodes: Set[PublicKey], ignoreChannels: Set[Long]): Iterable[ChannelDesc] = {
>>>>>>> 73c86ad3
    val descNode = if (ignoreNodes.isEmpty) {
      Iterable.empty[ChannelDesc]
    } else {
      // expensive, but node blacklisting shouldn't happen often
<<<<<<< HEAD
      updates.keys.filter(desc => !ignoreNodes.contains(desc.a) && !ignoreNodes.contains(desc.b))
    }
    val descChannel = ignoreChannels.map(channels).flatMap { c => Vector(ChannelDesc(c.shortChannelId, c.nodeId1, c.nodeId2), ChannelDesc(c.shortChannelId, c.nodeId2, c.nodeId1)) }
=======
      updates.keys.filter(desc => ignoreNodes.contains(desc.a) || ignoreNodes.contains(desc.b))
    }
    val descChannel = ignoreChannels.map(channels.get)
      .flatten
      .flatMap { c => Vector(ChannelDesc(c.shortChannelId, c.nodeId1, c.nodeId2), ChannelDesc(c.shortChannelId, c.nodeId2, c.nodeId1)) }
      .filter(updates.contains)
>>>>>>> 73c86ad3
    descNode ++ descChannel
  }

  /**
    * Routing fee have a variable part, as a simplification we compute fees using a default constant value for the amount
    */
  val DEFAULT_AMOUNT_MSAT = 10000000

  /**
    * Careful: this function *mutates* the graph
    *
    * Note that we only add the edge if the corresponding channel is enabled
    */
  def addEdge(g: WeightedGraph[PublicKey, DescEdge], d: ChannelDesc, u: ChannelUpdate) = {
    if (Announcements.isEnabled(u.flags)) {
      g.addVertex(d.a)
      g.addVertex(d.b)
      val e = new DescEdge(d, u)
      val weight = nodeFee(u.feeBaseMsat, u.feeProportionalMillionths, DEFAULT_AMOUNT_MSAT).toDouble
      g.addEdge(d.a, d.b, e)
      g.setEdgeWeight(e, weight)
    }
  }

  /**
    * Careful: this function *mutates* the graph
    *
    * NB: we don't clean up vertices
    *
    */
  def removeEdge(g: WeightedGraph[PublicKey, DescEdge], d: ChannelDesc) = {
    import scala.collection.JavaConversions._
    Option(g.getAllEdges(d.a, d.b)) match {
      case Some(edges) => edges.find(_.desc == d) match {
        case Some(e) => g.removeEdge(e)
        case None => ()
      }
      case None => ()
<<<<<<< HEAD
=======
    }
  }

  /**
    * Find a route in the graph between localNodeId and targetNodeId
    *
    * @param g
    * @param localNodeId
    * @param targetNodeId
    * @param withEdges    those will be added before computing the route, and removed after so that g is left unchanged
    * @param withoutEdges those will be removed before computing the route, and added back after so that g is left unchanged
    * @return
    */
  def findRoute(g: DirectedWeightedPseudograph[PublicKey, DescEdge], localNodeId: PublicKey, targetNodeId: PublicKey, withEdges: Map[ChannelDesc, ChannelUpdate] = Map.empty, withoutEdges: Iterable[ChannelDesc] = Iterable.empty): Try[Seq[Hop]] = Try {
    if (localNodeId == targetNodeId) throw CannotRouteToSelf
    val workingGraph = if (withEdges.isEmpty && withoutEdges.isEmpty) {
      // no filtering, let's work on the base graph
      g
    } else {
      // slower but safer: we duplicate the graph and add/remove updates from the duplicated version
      val clonedGraph = g.clone().asInstanceOf[DirectedWeightedPseudograph[PublicKey, DescEdge]]
      withEdges.foreach { case (d, u) =>
        removeEdge(clonedGraph, d)
        addEdge(clonedGraph, d, u)
      }
      withoutEdges.foreach { d => removeEdge(clonedGraph, d) }
      clonedGraph
    }
    if (!workingGraph.containsVertex(localNodeId)) throw RouteNotFound
    if (!workingGraph.containsVertex(targetNodeId)) throw RouteNotFound
    val route_opt = Option(DijkstraShortestPath.findPathBetween(workingGraph, localNodeId, targetNodeId))
    route_opt match {
      case Some(path) => path.getEdgeList.map(edge => Hop(edge.desc.a, edge.desc.b, edge.u))
      case None => throw RouteNotFound
    }
  }

  def graph2dot(nodes: Map[PublicKey, NodeAnnouncement], channels: Map[Long, ChannelAnnouncement])(implicit ec: ExecutionContext): Future[String] = Future {
    case class DescEdge(channelId: Long) extends DefaultEdge
    val g = new SimpleGraph[PublicKey, DescEdge](classOf[DescEdge])
    channels.foreach(d => {
      g.addVertex(d._2.nodeId1)
      g.addVertex(d._2.nodeId2)
      g.addEdge(d._2.nodeId1, d._2.nodeId2, new DescEdge(d._1))
    })
    val vertexIDProvider = new ComponentNameProvider[PublicKey]() {
      override def getName(nodeId: PublicKey): String = "\"" + nodeId.toString() + "\""
    }
    val edgeLabelProvider = new ComponentNameProvider[DescEdge]() {
      override def getName(e: DescEdge): String = e.channelId.toString
>>>>>>> 73c86ad3
    }
  }

  /**
    * Find a route in the graph between localNodeId and targetNodeId
    *
    * @param g
    * @param localNodeId
    * @param targetNodeId
    * @param withEdges    those will be added before computing the route, and removed after so that g is left unchanged
    * @param withoutEdges those will be removed before computing the route, and added back after so that g is left unchanged
    * @return
    */
  def findRoute(g: DirectedWeightedPseudograph[PublicKey, DescEdge], localNodeId: PublicKey, targetNodeId: PublicKey, withEdges: Map[ChannelDesc, ChannelUpdate] = Map.empty, withoutEdges: Iterable[ChannelDesc] = Iterable.empty): Try[Seq[Hop]] = Try {
    if (localNodeId == targetNodeId) throw CannotRouteToSelf
    val workingGraph = if (withEdges.isEmpty && withoutEdges.isEmpty) {
      // no filtering, let's work on the base graph
      g
    } else {
      // slower but safer: we duplicate the graph and add/remove updates from the duplicated version
      val clonedGraph = g.clone().asInstanceOf[DirectedWeightedPseudograph[PublicKey, DescEdge]]
      withEdges.foreach { case (d, u) =>
        removeEdge(clonedGraph, d)
        addEdge(clonedGraph, d, u)
      }
      withoutEdges.foreach { d => removeEdge(clonedGraph, d) }
      clonedGraph
    }
    if (!workingGraph.containsVertex(localNodeId)) throw RouteNotFound
    if (!workingGraph.containsVertex(targetNodeId)) throw RouteNotFound
    val route_opt = Option(DijkstraShortestPath.findPathBetween(workingGraph, localNodeId, targetNodeId))
    route_opt match {
      case Some(path) => path.map(edge => Hop(edge.desc.a, edge.desc.b, edge.u))
      case None => throw RouteNotFound
    }
  }
<<<<<<< HEAD

  def graph2dot(nodes: Map[PublicKey, NodeAnnouncement], channels: Map[Long, ChannelAnnouncement])(implicit ec: ExecutionContext): Future[String] = ???


=======
>>>>>>> 73c86ad3
}<|MERGE_RESOLUTION|>--- conflicted
+++ resolved
@@ -1,10 +1,5 @@
 package fr.acinq.eclair.router
 
-<<<<<<< HEAD
-=======
-import java.io.StringWriter
-
->>>>>>> 73c86ad3
 import akka.actor.{ActorRef, FSM, Props, Status}
 import akka.pattern.pipe
 import fr.acinq.bitcoin.Crypto.PublicKey
@@ -15,26 +10,13 @@
 import fr.acinq.eclair.crypto.TransportHandler
 import fr.acinq.eclair.io.Peer
 import fr.acinq.eclair.payment.PaymentRequest.ExtraHop
-<<<<<<< HEAD
 import fr.acinq.eclair.wire._
 import org.jgrapht.WeightedGraph
 import org.jgrapht.alg.DijkstraShortestPath
-import org.jgrapht.graph._
+import org.jgrapht.graph.{DirectedWeightedPseudograph, _}
 
 import scala.collection.JavaConversions._
 import scala.collection.immutable.{SortedMap, TreeMap}
-=======
-import fr.acinq.eclair.router.Announcements.zip
-import fr.acinq.eclair.transactions.Scripts
-import fr.acinq.eclair.wire._
-import org.jgrapht.WeightedGraph
-import org.jgrapht.alg.shortestpath.DijkstraShortestPath
-import org.jgrapht.ext._
-import org.jgrapht.graph._
-
-import scala.collection.JavaConversions._
-import scala.collection.immutable.{Queue, SortedMap, TreeMap}
->>>>>>> 73c86ad3
 import scala.compat.Platform
 import scala.concurrent.duration._
 import scala.concurrent.{ExecutionContext, Future}
@@ -98,11 +80,7 @@
     // On Android, we discard the node announcements
     val channels = db.listChannels()
     val updates = db.listChannelUpdates()
-<<<<<<< HEAD
     log.info("loaded from db: channels={} nodes={} updates={}", channels.size, 0, updates.size)
-=======
-    log.info("loaded from db: channels={} nodes={} updates={}", channels.size, nodes.size, updates.size)
->>>>>>> 73c86ad3
 
     // this will be used to calculate routes
     val graph = new DirectedWeightedPseudograph[PublicKey, DescEdge](classOf[DescEdge])
@@ -113,28 +91,9 @@
       addEdge(graph, desc, u)
       (desc) -> u
     }.toMap
-<<<<<<< HEAD
 
     log.info(s"initialization completed, ready to process messages")
     startWith(NORMAL, Data(Map.empty, initChannels, initChannelUpdates, Stash(Map.empty, Map.empty), awaiting = Map.empty, privateChannels = Map.empty, privateUpdates = Map.empty, excludedChannels = Set.empty, graph))
-=======
-    val initNodes = nodes.map(n => (n.nodeId -> n)).toMap
-
-    // send events for remaining channels/nodes
-    initChannels.values.foreach(c => context.system.eventStream.publish(ChannelDiscovered(c, channels(c)._2)))
-    initNodes.values.foreach(n => context.system.eventStream.publish(NodeDiscovered(n)))
-
-    // watch the funding tx of all these channels
-    // note: some of them may already have been spent, in that case we will receive the watch event immediately
-    initChannels.values.foreach { c =>
-      val txid = channels(c)._1
-      val (_, _, outputIndex) = fromShortId(c.shortChannelId)
-      val fundingOutputScript = write(pay2wsh(Scripts.multiSig2of2(PublicKey(c.bitcoinKey1), PublicKey(c.bitcoinKey2))))
-      watcher ! WatchSpentBasic(self, txid, outputIndex, fundingOutputScript, BITCOIN_FUNDING_EXTERNAL_CHANNEL_SPENT(c.shortChannelId))
-    }
-    log.info(s"initialization completed, ready to process messages")
-    startWith(NORMAL, Data(initNodes, initChannels, initChannelUpdates, Stash(Map.empty, Map.empty), rebroadcast = Rebroadcast(channels = Map.empty, updates = Map.empty, nodes = Map.empty), awaiting = Map.empty, privateChannels = Map.empty, privateUpdates = Map.empty, excludedChannels = Set.empty, graph))
->>>>>>> 73c86ad3
   }
 
   when(NORMAL) {
@@ -227,40 +186,8 @@
       stay using d.copy(nodes = d.nodes -- lostNodes, channels = d.channels - shortChannelId, updates = d.updates.filterKeys(_.id != shortChannelId))
 
     case Event(TickBroadcast, d) =>
-<<<<<<< HEAD
       // On Android we don't rebroadcast announcements
       stay
-=======
-      if (d.rebroadcast.channels.isEmpty && d.rebroadcast.updates.isEmpty && d.rebroadcast.nodes.isEmpty) {
-        stay
-      } else {
-        log.info("broadcasting routing messages")
-        // we don't want to rebroadcast old channels if we don't have a recent channel_update, otherwise we will keep sending zombies channels back and forth
-        // instead, we base the rebroadcast on updates, and only keep only the ones that are younger than 2 weeks
-        val rebroadcastUpdates1 = d.rebroadcast.updates.filterKeys(u => !isStale(u))
-        // for each update, we rebroadcast the corresponding channel announcement (suboptimal)
-        // we have to do this because we didn't broadcast old channels for which we didn't yet receive the channel_update
-        val rebroadcastChannels1 = rebroadcastUpdates1.foldLeft(Map.empty[ChannelAnnouncement, Set[ActorRef]]) {
-          case (channels, (u, updateOrigins)) =>
-            d.channels.get(u.shortChannelId) match {
-              case Some(c) => d.rebroadcast.channels.get(c) match {
-                case Some(channelOrigins) => channels + (c -> channelOrigins) // we have origin peers for this channel
-                case None => channels + (c -> updateOrigins) // we don't have origin peers for this channel, let's use the same origin list as corresponding update (they must know the channel)
-              }
-              case None => channels // weird, we don't know this channel, that should never happen and we can ignore it anyway
-            }
-        }
-        // and we only keep nodes that have at least one valid channel
-        val staleChannels = getStaleChannels(d.channels.values, d.updates)
-        val validChannels = (d.channels -- staleChannels).values
-        val rebroadcastNodes1 = d.rebroadcast.nodes.filterKeys(n => hasChannels(n.nodeId, validChannels))
-        // then we're ready to broadcast
-        val rebroadcast1 = d.rebroadcast.copy(channels = rebroadcastChannels1, updates = rebroadcastUpdates1, nodes = rebroadcastNodes1)
-        log.debug("staggered broadcast details: channels={} updates={} nodes={}", rebroadcast1.channels.size, rebroadcast1.updates.size, rebroadcast1.nodes.size)
-        context.actorSelection(context.system / "*" / "switchboard") ! rebroadcast1
-        stay using d.copy(rebroadcast = Rebroadcast(channels = Map.empty, updates = Map.empty, nodes = Map.empty))
-      }
->>>>>>> 73c86ad3
 
     case Event(TickPruneStaleChannels, d) =>
       // first we select channels that we will prune
@@ -327,21 +254,6 @@
       // it takes precedence over all other channel_updates we know
       val assistedUpdates = assistedRoutes.flatMap(toFakeUpdates(_, end)).toMap
       // we also filter out updates corresponding to channels/nodes that are blacklisted for this particular request
-<<<<<<< HEAD
-      val blacklisted = getBlacklistedChannels(d.channels, d.updates ++ assistedUpdates, ignoreNodes, ignoreChannels) ++ d.excludedChannels
-      log.info(s"finding a route $start->$end with assistedChannels={} ignoreNodes={} ignoreChannels={} excludedChannels={}", assistedUpdates.keys.map(_.id.toHexString).mkString(","), ignoreNodes.map(_.toBin).mkString(","), ignoreChannels.map(_.toHexString).mkString(","), d.excludedChannels.map(_.id.toHexString).mkString(","))
-      findRoute(d.graph, start, end, withEdges = assistedUpdates, withoutEdges = blacklisted)
-        .map(r => sender ! RouteResponse(r, ignoreNodes, ignoreChannels))
-        .recover { case t => sender ! Status.Failure(t) }
-      // On Android, we don't monitor channels to see if their funding is spent because it is too expensive
-      // if the node that created this channel tells us it is unusable (only permanent channel failure) we forget about it
-      // note that if the channel is in fact still alive, we will get it again via network announcements anyway
-      ignoreChannels.foreach(shortChannelId => self ! WatchEventSpentBasic(BITCOIN_FUNDING_EXTERNAL_CHANNEL_SPENT(shortChannelId)))
-      stay
-
-    case Event(GetRoutingState, d: Data) =>
-      stay // ignored on Android
-=======
       val ignoredUpdates = getIgnoredUpdates(d.channels, d.updates ++ assistedUpdates, ignoreNodes, ignoreChannels) ++ d.excludedChannels
       log.info(s"finding a route $start->$end with assistedChannels={} ignoreNodes={} ignoreChannels={} excludedChannels={}", assistedUpdates.keys.map(_.id.toHexString).mkString(","), ignoreNodes.map(_.toBin).mkString(","), ignoreChannels.map(_.toHexString).mkString(","), d.excludedChannels.map(_.id.toHexString).mkString(","))
       findRoute(d.graph, start, end, withEdges = assistedUpdates, withoutEdges = ignoredUpdates)
@@ -350,11 +262,7 @@
       stay
 
     case Event(GetRoutingState, d: Data) =>
-      log.info(s"getting valid announcements for $sender")
-      val (validChannels, validNodes, validUpdates) = getValidAnnouncements(d.channels, d.nodes, d.updates)
-      sender ! RoutingState(validChannels, validUpdates, validNodes)
-      stay
->>>>>>> 73c86ad3
+      stay // ignored on Android
 
     case Event(SendChannelQuery(remote), _) =>
       // ask for everything
@@ -365,19 +273,7 @@
 
     case Event(query@QueryChannelRange(chainHash, firstBlockNum, numberOfBlocks), d) =>
       sender ! TransportHandler.ReadAck(query)
-<<<<<<< HEAD
       // On Android we ignore queries
-=======
-      if (chainHash != nodeParams.chainHash) {
-        log.warning("received query_channel_range message for chain {}, we're on {}", chainHash, nodeParams.chainHash)
-      } else {
-        // sort channel ids and keep the ones which are in [firstBlockNum, firstBlockNum + numberOfBlocks]
-        val shortChannelIds = d.channels.keys.filter(keep(firstBlockNum, numberOfBlocks, _, d.channels, d.updates)) // note: order is preserved
-        val reply = ReplyChannelRange(chainHash, firstBlockNum, numberOfBlocks, zip(shortChannelIds))
-        log.info("sending back reply_channel_rang({}, {}) for {} channels", firstBlockNum, numberOfBlocks, shortChannelIds.size)
-        sender ! reply
-      }
->>>>>>> 73c86ad3
       stay
 
     case Event(reply@ReplyChannelRange(chainHash, firstBlockNum, numberOfBlocks, data), d) =>
@@ -395,24 +291,7 @@
 
     case Event(query@QueryShortChannelId(chainHash, data), d) =>
       sender ! TransportHandler.ReadAck(query)
-<<<<<<< HEAD
       // On Android we ignore queries
-=======
-      if (chainHash != nodeParams.chainHash) {
-        log.warning("received query_short_channel_id message for chain {}, we're on {}", chainHash, nodeParams.chainHash)
-      } else {
-        val shortChannelIds = Announcements.unzip(data)
-        shortChannelIds.foreach(shortChannelId => {
-          d.channels.get(shortChannelId) match {
-            case None => log.warning("peer asked for a channel announcement {} that we don't have", shortChannelId)
-            case Some(ca) =>
-              sender ! ca
-              d.updates.get(ChannelDesc(ca.shortChannelId, ca.nodeId1, ca.nodeId2)).map(u => sender ! u)
-              d.updates.get(ChannelDesc(ca.shortChannelId, ca.nodeId2, ca.nodeId1)).map(u => sender ! u)
-          }
-        })
-      }
->>>>>>> 73c86ad3
       stay
   }
 
@@ -456,20 +335,11 @@
       val publicChannel = true
       val c = d.channels(u.shortChannelId)
       val desc = getDesc(u, c)
-<<<<<<< HEAD
-      if (d.updates.contains(desc) && d.updates(desc).timestamp >= u.timestamp) {
-        log.debug("ignoring {} (old timestamp or duplicate)", u)
-=======
-      if (d.rebroadcast.updates.contains(u)) {
-        log.debug("ignoring {} (pending rebroadcast)", u)
-        val origins = d.rebroadcast.updates(u) + origin
-        d.copy(rebroadcast = d.rebroadcast.copy(updates = d.rebroadcast.updates + (u -> origins)))
-      } else if (isStale(u)) {
+      if (isStale(u)) {
         log.debug("ignoring {} (stale)", u)
         d
       } else if (d.updates.contains(desc) && d.updates(desc).timestamp >= u.timestamp) {
         log.debug("ignoring {} (duplicate)", u)
->>>>>>> 73c86ad3
         d
       } else if (!Announcements.checkSig(u, desc.a)) {
         log.warning("bad signature for announcement shortChannelId={} {}", u.shortChannelId.toHexString, u)
@@ -482,22 +352,14 @@
         // we also need to update the graph
         removeEdge(d.graph, desc)
         addEdge(d.graph, desc, u)
-<<<<<<< HEAD
         d.copy(updates = d.updates + (desc -> u))
-=======
-        d.copy(updates = d.updates + (desc -> u), rebroadcast = d.rebroadcast.copy(updates = d.rebroadcast.updates + (u -> Set(origin))))
->>>>>>> 73c86ad3
       } else {
         log.debug("added channel_update for shortChannelId={} public={} flags={} {}", u.shortChannelId.toHexString, publicChannel, u.flags, u)
         context.system.eventStream.publish(ChannelUpdateReceived(u))
         db.addChannelUpdate(u)
         // we also need to update the graph
         addEdge(d.graph, desc, u)
-<<<<<<< HEAD
         d.copy(updates = d.updates + (desc -> u), privateUpdates = d.privateUpdates - desc)
-=======
-        d.copy(updates = d.updates + (desc -> u), privateUpdates = d.privateUpdates - desc, rebroadcast = d.rebroadcast.copy(updates = d.rebroadcast.updates + (u -> Set(origin))))
->>>>>>> 73c86ad3
       }
     } else if (d.awaiting.keys.exists(c => c.shortChannelId == u.shortChannelId)) {
       // channel is currently being validated
@@ -580,36 +442,6 @@
   }
 
   /**
-    * Is valid (not stale) a channel that:
-    * (1) is younger than 2 weeks (2*7*144 = 2016 blocks)
-    * OR
-    * (2) has at least one channel_update younger than 2 weeks
-    * @param channel
-    * @param update1
-    * @param update2
-    */
-  def isValid(channel: ChannelAnnouncement, update1: Option[ChannelUpdate], update2: Option[ChannelUpdate]) = {
-    // BOLT 7: "nodes MAY prune channels should the timestamp of the latest channel_update be older than 2 weeks (1209600 seconds)"
-    // but we don't want to prune brand new channels for which we didn't yet receive a channel update
-    val staleThresholdBlocks = Globals.blockCount.get() - 2016
-    val staleThresholdSeconds = Platform.currentTime / 1000 - 1209600
-    val (blockHeight, _, _) = fromShortId(channel.shortChannelId)
-    blockHeight >= staleThresholdBlocks || update1.map(_.timestamp).getOrElse(0L) > staleThresholdSeconds || update2.map(_.timestamp).getOrElse(0L) > staleThresholdSeconds
-  }
-
-  /**
-    * filter channel for advanced sync
-    */
-  def keep(firstBlockNum: Int, numberOfBlocks: Int, id: Long, channels: Map[Long, ChannelAnnouncement], updates: Map[ChannelDesc, ChannelUpdate]): Boolean = {
-    val (height, _, _) = fromShortId(id)
-    val c = channels(id)
-    val u1 = updates.get(ChannelDesc(c.shortChannelId, c.nodeId1, c.nodeId2))
-    val u2 = updates.get(ChannelDesc(c.shortChannelId, c.nodeId2, c.nodeId1))
-    height >= firstBlockNum && height <= (firstBlockNum + numberOfBlocks) && isValid(c, u1, u2)
-  }
-
-
-  /**
     * Is stale a channel that:
     * (1) is older than 2 weeks (2*7*144 = 2016 blocks)
     * AND
@@ -620,8 +452,6 @@
     * @param update2_opt update corresponding to the other side of the channel, if we have it
     * @return
     */
-<<<<<<< HEAD
-=======
   def isStale(channel: ChannelAnnouncement, update1_opt: Option[ChannelUpdate], update2_opt: Option[ChannelUpdate]): Boolean = {
     // BOLT 7: "nodes MAY prune channels should the timestamp of the latest channel_update be older than 2 weeks (1209600 seconds)"
     // but we don't want to prune brand new channels for which we didn't yet receive a channel update, so we keep them as long as they are less than 2 weeks (2016 blocks) old
@@ -630,16 +460,11 @@
     blockHeight < staleThresholdBlocks && update1_opt.map(isStale).getOrElse(true) && update2_opt.map(isStale).getOrElse(true)
   }
 
->>>>>>> 73c86ad3
   def getStaleChannels(channels: Iterable[ChannelAnnouncement], updates: Map[ChannelDesc, ChannelUpdate]): Iterable[Long] = {
     val staleChannels = channels.filter { c =>
       val update1 = updates.get(ChannelDesc(c.shortChannelId, c.nodeId1, c.nodeId2))
       val update2 = updates.get(ChannelDesc(c.shortChannelId, c.nodeId2, c.nodeId1))
-<<<<<<< HEAD
-      !isValid(c, update1, update2)
-=======
       isStale(c, update1, update2)
->>>>>>> 73c86ad3
     }
     staleChannels.map(_.shortChannelId)
   }
@@ -675,27 +500,17 @@
   /**
     * This method is used after a payment failed, and we want to exclude some nodes/channels that we know are failing
     */
-<<<<<<< HEAD
-  def getBlacklistedChannels(channels: Map[Long, ChannelAnnouncement], updates: Map[ChannelDesc, ChannelUpdate], ignoreNodes: Set[PublicKey], ignoreChannels: Set[Long]): Iterable[ChannelDesc] = {
-=======
   def getIgnoredUpdates(channels: Map[Long, ChannelAnnouncement], updates: Map[ChannelDesc, ChannelUpdate], ignoreNodes: Set[PublicKey], ignoreChannels: Set[Long]): Iterable[ChannelDesc] = {
->>>>>>> 73c86ad3
     val descNode = if (ignoreNodes.isEmpty) {
       Iterable.empty[ChannelDesc]
     } else {
       // expensive, but node blacklisting shouldn't happen often
-<<<<<<< HEAD
-      updates.keys.filter(desc => !ignoreNodes.contains(desc.a) && !ignoreNodes.contains(desc.b))
-    }
-    val descChannel = ignoreChannels.map(channels).flatMap { c => Vector(ChannelDesc(c.shortChannelId, c.nodeId1, c.nodeId2), ChannelDesc(c.shortChannelId, c.nodeId2, c.nodeId1)) }
-=======
       updates.keys.filter(desc => ignoreNodes.contains(desc.a) || ignoreNodes.contains(desc.b))
     }
     val descChannel = ignoreChannels.map(channels.get)
       .flatten
       .flatMap { c => Vector(ChannelDesc(c.shortChannelId, c.nodeId1, c.nodeId2), ChannelDesc(c.shortChannelId, c.nodeId2, c.nodeId1)) }
       .filter(updates.contains)
->>>>>>> 73c86ad3
     descNode ++ descChannel
   }
 
@@ -734,8 +549,6 @@
         case None => ()
       }
       case None => ()
-<<<<<<< HEAD
-=======
     }
   }
 
@@ -768,66 +581,12 @@
     if (!workingGraph.containsVertex(targetNodeId)) throw RouteNotFound
     val route_opt = Option(DijkstraShortestPath.findPathBetween(workingGraph, localNodeId, targetNodeId))
     route_opt match {
-      case Some(path) => path.getEdgeList.map(edge => Hop(edge.desc.a, edge.desc.b, edge.u))
-      case None => throw RouteNotFound
-    }
-  }
-
-  def graph2dot(nodes: Map[PublicKey, NodeAnnouncement], channels: Map[Long, ChannelAnnouncement])(implicit ec: ExecutionContext): Future[String] = Future {
-    case class DescEdge(channelId: Long) extends DefaultEdge
-    val g = new SimpleGraph[PublicKey, DescEdge](classOf[DescEdge])
-    channels.foreach(d => {
-      g.addVertex(d._2.nodeId1)
-      g.addVertex(d._2.nodeId2)
-      g.addEdge(d._2.nodeId1, d._2.nodeId2, new DescEdge(d._1))
-    })
-    val vertexIDProvider = new ComponentNameProvider[PublicKey]() {
-      override def getName(nodeId: PublicKey): String = "\"" + nodeId.toString() + "\""
-    }
-    val edgeLabelProvider = new ComponentNameProvider[DescEdge]() {
-      override def getName(e: DescEdge): String = e.channelId.toString
->>>>>>> 73c86ad3
-    }
-  }
-
-  /**
-    * Find a route in the graph between localNodeId and targetNodeId
-    *
-    * @param g
-    * @param localNodeId
-    * @param targetNodeId
-    * @param withEdges    those will be added before computing the route, and removed after so that g is left unchanged
-    * @param withoutEdges those will be removed before computing the route, and added back after so that g is left unchanged
-    * @return
-    */
-  def findRoute(g: DirectedWeightedPseudograph[PublicKey, DescEdge], localNodeId: PublicKey, targetNodeId: PublicKey, withEdges: Map[ChannelDesc, ChannelUpdate] = Map.empty, withoutEdges: Iterable[ChannelDesc] = Iterable.empty): Try[Seq[Hop]] = Try {
-    if (localNodeId == targetNodeId) throw CannotRouteToSelf
-    val workingGraph = if (withEdges.isEmpty && withoutEdges.isEmpty) {
-      // no filtering, let's work on the base graph
-      g
-    } else {
-      // slower but safer: we duplicate the graph and add/remove updates from the duplicated version
-      val clonedGraph = g.clone().asInstanceOf[DirectedWeightedPseudograph[PublicKey, DescEdge]]
-      withEdges.foreach { case (d, u) =>
-        removeEdge(clonedGraph, d)
-        addEdge(clonedGraph, d, u)
-      }
-      withoutEdges.foreach { d => removeEdge(clonedGraph, d) }
-      clonedGraph
-    }
-    if (!workingGraph.containsVertex(localNodeId)) throw RouteNotFound
-    if (!workingGraph.containsVertex(targetNodeId)) throw RouteNotFound
-    val route_opt = Option(DijkstraShortestPath.findPathBetween(workingGraph, localNodeId, targetNodeId))
-    route_opt match {
       case Some(path) => path.map(edge => Hop(edge.desc.a, edge.desc.b, edge.u))
       case None => throw RouteNotFound
     }
   }
-<<<<<<< HEAD
 
   def graph2dot(nodes: Map[PublicKey, NodeAnnouncement], channels: Map[Long, ChannelAnnouncement])(implicit ec: ExecutionContext): Future[String] = ???
 
 
-=======
->>>>>>> 73c86ad3
 }