--- conflicted
+++ resolved
@@ -24,10 +24,7 @@
 import fr.acinq.bitcoin.Crypto.{PrivateKey, PublicKey}
 import fr.acinq.eclair.channel._
 import fr.acinq.eclair.crypto.Sphinx
-<<<<<<< HEAD
-=======
 import fr.acinq.eclair.payment.Origin.{Relayed, Local}
->>>>>>> fbdb369e
 import fr.acinq.eclair.router.Announcements
 import fr.acinq.eclair.wire._
 import fr.acinq.eclair.{CltvExpiryDelta, Features, LongToBtcAmount, MilliSatoshi, NodeParams, ShortChannelId, UInt64, nodeFee}
@@ -39,17 +36,12 @@
 
 // @formatter:off
 sealed trait Origin
-<<<<<<< HEAD
-case class Local(id: UUID, sender: Option[ActorRef]) extends Origin // we don't persist reference to local actors
-case class Relayed(originChannelId: ByteVector32, originHtlcId: Long, amountIn: MilliSatoshi, amountOut: MilliSatoshi) extends Origin
-=======
 object Origin {
   /** Our node is the origin of the payment. */
   case class Local(id: UUID, sender: Option[ActorRef]) extends Origin // we don't persist reference to local actors
   /** Our node forwarded a single incoming HTLC to an outgoing channel. */
   case class Relayed(originChannelId: ByteVector32, originHtlcId: Long, amountIn: MilliSatoshi, amountOut: MilliSatoshi) extends Origin
 }
->>>>>>> fbdb369e
 
 sealed trait ForwardMessage
 case class ForwardAdd(add: UpdateAddHtlc, previousFailures: Seq[AddHtlcFailed] = Seq.empty) extends ForwardMessage
@@ -389,11 +381,7 @@
       case Some(channelUpdate) if relayPayload.relayFeeMsat < nodeFee(channelUpdate.feeBaseMsat, channelUpdate.feeProportionalMillionths, payload.amountToForward) =>
         RelayFailure(CMD_FAIL_HTLC(add.id, Right(FeeInsufficient(add.amountMsat, channelUpdate)), commit = true))
       case Some(channelUpdate) =>
-<<<<<<< HEAD
-        RelaySuccess(channelUpdate.shortChannelId, CMD_ADD_HTLC(payload.amountToForward, add.paymentHash, payload.outgoingCltv, nextPacket, upstream = Right(add), commit = true, previousFailures = previousFailures))
-=======
         RelaySuccess(channelUpdate.shortChannelId, CMD_ADD_HTLC(payload.amountToForward, add.paymentHash, payload.outgoingCltv, nextPacket, Upstream.Relayed(add), commit = true, previousFailures = previousFailures))
->>>>>>> fbdb369e
     }
   }
 
