eclair {

  chain = "mainnet" // "regtest" for regtest, "testnet" for testnet, "mainnet" for mainnet

  server {
    public-ips = [] // external ips, will be announced on the network
    binding-ip = "0.0.0.0"
    port = 9735
  }

  api {
    enabled = false // disabled by default for security reasons
    binding-ip = "127.0.0.1"
    port = 8080
    password = "" // password for basic auth, must be non empty if json-rpc api is enabled
  }

<<<<<<< HEAD
  watcher-type = "electrum"
=======
  enable-db-backup = true // enable the automatic sqlite db backup; do not change this unless you know what you are doing
  // override this with a script/exe that will be called everytime a new database backup has been created
  # backup-notify-script = "/absolute/path/to/script.sh"

  watcher-type = "bitcoind" // other *experimental* values include "electrum"
>>>>>>> ff5362e4

  bitcoind {
    host = "localhost"
    rpcport = 8332
    rpcuser = "foo"
    rpcpassword = "bar"
    zmqblock = "tcp://127.0.0.1:29000"
    zmqtx = "tcp://127.0.0.1:29000"
  }

  min-feerate = 3 // minimum feerate in satoshis per byte
  smooth-feerate-window = 6 // 1 = no smoothing
  feerate-provider-timeout = 5 seconds // max time we'll wait for answers from a fee provider before we fallback to the next one

  node-alias = "eclair"
  node-color = "49daaa"

  trampoline-payments-enable = false // TODO: @t-bast: once spec-ed this should use a global feature flag
  features = "0a8a" // initial_routing_sync + option_data_loss_protect + option_channel_range_queries + option_channel_range_queries_ex + variable_length_onion
  override-features = [ // optional per-node features
    #  {
    #    nodeid = "02aaaaaaaaaaaaaaaaaaaaaaaaaaaaaaaaaaaaaaaaaaaaaaaaaaaaaaaaaaaaaaaa",
    #    features = ""
    #  }
  ]
  sync-whitelist = [] // a list of public keys; if non-empty, we will only do the initial sync with those peers
  channel-flags = 0 // do not announce channels

  dust-limit-satoshis = 546
  max-htlc-value-in-flight-msat = 5000000000 // 50 mBTC
  htlc-minimum-msat = 1
  max-accepted-htlcs = 30

  reserve-to-funding-ratio = 0.01 // recommended by BOLT #2
  max-reserve-to-funding-ratio = 0.05 // channel reserve can't be more than 5% of the funding amount (recommended: 1%)

  to-remote-delay-blocks = 2016 // number of blocks that the other node's to-self outputs must be delayed (2016 ~ 2 weeks), this is the max possible value
  max-to-local-delay-blocks = 2016 // maximum number of blocks that we are ready to accept for our own delayed outputs (2016 ~ 2 weeks)
  mindepth-blocks = 3
  expiry-delta-blocks = 144
  // When we receive the pre-image for an HTLC and want to fulfill it but the upstream peer stops responding, we want to
  // avoid letting its HTLC-timeout transaction become enforceable on-chain (otherwise there is a race condition between
  // our HTLC-success and their HTLC-timeout).
  // We will close the channel when the HTLC-timeout will happen in less than this number.
  fulfill-safety-before-timeout-blocks = 6

  fee-base-msat = 1000
  fee-proportional-millionths = 100 // fee charged per transferred satoshi in millionths of a satoshi (100 = 0.01%)

  on-chain-fees {
    default-feerates { // those are per target block, in satoshis per kilobyte
      1 = 210000
      2 = 180000
      6 = 150000
      12 = 110000
      36 = 50000
      72 = 20000
      144 = 15000
    }

    // number of blocks to target when computing fees for each transaction type
    target-blocks {
      funding = 6        // target for the funding transaction
      commitment = 2     // target for the commitment transaction (used in force-close scenario) *do not change this unless you know what you are doing*
      mutual-close = 12  // target for the mutual close transaction
      claim-main = 12    // target for the claim main transaction (tx that spends main channel output back to wallet)
    }

    // maximum local vs remote feerate mismatch; 1.0 means 100%
    // actual check is abs((local feerate - remote fee rate) / (local fee rate + remote fee rate)/2) > fee rate mismatch
    max-feerate-mismatch = 1.56 // will allow remote fee rates up to 8x bigger or smaller than our local fee rate
    close-on-offline-feerate-mismatch = true // do not change this unless you know what you are doing

    // funder will send an UpdateFee message if the difference between current commitment fee and actual current network fee is greater
    // than this ratio.
    update-fee-min-diff-ratio = 0.1
  }

  revocation-timeout = 20 seconds // after sending a commit_sig, we will wait for at most that duration before disconnecting

  auth-timeout = 10 seconds // will disconnect if connection authentication doesn't happen within that timeframe
  init-timeout = 10 seconds // will disconnect if initialization doesn't happen within that timeframe
  ping-interval = 30 seconds
  ping-timeout = 10 seconds // will disconnect if peer takes longer than that to respond
  ping-disconnect = true // disconnect if no answer to our pings
  auto-reconnect = true
  initial-random-reconnect-delay = 5 seconds // we add a random delay before the first reconnection attempt, capped by this value
  max-reconnect-interval = 1 hour // max interval between two reconnection attempts, after the exponential backoff period

  payment-request-expiry = 1 hour // default expiry for payment requests generated by this node
  multi-part-payment-expiry = 60 seconds // default expiry for receiving all parts of a multi-part payment
  min-funding-satoshis = 100000
  max-funding-satoshis = 16777215 // to open channels larger than 16777215 you must enable the large_channel_support feature in 'eclair.features'
  max-payment-attempts = 5

  autoprobe-count = 0 // number of parallel tasks that send test payments to detect invalid channels

  router {
    randomize-route-selection = true // when computing a route for a payment we randomize the final selection
    channel-exclude-duration = 60 seconds // when a temporary channel failure is returned, we exclude the channel from our payment routes for this duration
    broadcast-interval = 60 seconds // see BOLT #7
    network-stats-interval = 6 hours // frequency at which we refresh global network statistics (expensive operation)
    init-timeout = 5 minutes

    sync {
      request-node-announcements = true // if true we will ask for node announcements when we receive channel ids that we don't know
      encoding-type = zlib // encoding for short_channel_ids and timestamps in query channel sync messages; other possible value is "uncompressed"
      channel-range-chunk-size = 1500 // max number of short_channel_ids (+ timestamps + checksums) in reply_channel_range *do not change this unless you know what you are doing*
      channel-query-chunk-size = 100 // max number of short_channel_ids in query_short_channel_ids *do not change this unless you know what you are doing*
    }

    // the values below will be used to perform route searching
    path-finding {
      max-route-length = 6         // max route length for the 'first pass', if none is found then a second pass is made with no limit
      max-cltv = 1008             // max acceptable cltv expiry for the payment (1008 ~ 1 week)
      fee-threshold-sat = 21       // if fee is below this value we skip the max-fee-pct check
      max-fee-pct = 0.03           // route will be discarded if fee is above this value (in percentage relative to the total payment amount); doesn't apply if fee < fee-threshold-sat

      // channel 'weight' is computed with the following formula: channelFee * (cltvDelta * ratio-cltv + channelAge * ratio-channel-age + channelCapacity * ratio-channel-capacity)
      // the following parameters can be used to ask the router to use heuristics to find i.e: 'cltv-optimized' routes, **the sum of the three ratios must be > 0 and <= 1**
      heuristics-enable = true     // if true uses heuristics for path-finding
      ratio-cltv = 0.15            // when computing the weight for a channel, consider its CLTV delta in this proportion
      ratio-channel-age = 0.35     // when computing the weight for a channel, consider its AGE in this proportion
      ratio-channel-capacity = 0.5 // when computing the weight for a channel, consider its CAPACITY in this proportion
    }
  }

  socks5 {
    enabled = false
    host = "127.0.0.1"
    port = 9050
    use-for-ipv4 = true
    use-for-ipv6 = true
    use-for-tor = true
    randomize-credentials = false // this allows tor stream isolation
  }

  tor {
    enabled = false
    protocol = "v3" // v2, v3
    auth = "password" // safecookie, password
    password = "foobar" // used when auth=password
    host = "127.0.0.1"
    port = 9051
    private-key-file = "tor.dat"
  }
}

// do not edit or move this section
eclair {
  backup-mailbox {
    mailbox-type = "akka.dispatch.BoundedMailbox"
    mailbox-capacity = 1
    mailbox-push-timeout-time = 0
  }
  backup-dispatcher {
    executor = "thread-pool-executor"
    type = PinnedDispatcher
  }
}<|MERGE_RESOLUTION|>--- conflicted
+++ resolved
@@ -15,15 +15,10 @@
     password = "" // password for basic auth, must be non empty if json-rpc api is enabled
   }
 
-<<<<<<< HEAD
   watcher-type = "electrum"
-=======
   enable-db-backup = true // enable the automatic sqlite db backup; do not change this unless you know what you are doing
   // override this with a script/exe that will be called everytime a new database backup has been created
   # backup-notify-script = "/absolute/path/to/script.sh"
-
-  watcher-type = "bitcoind" // other *experimental* values include "electrum"
->>>>>>> ff5362e4
 
   bitcoind {
     host = "localhost"
