--- conflicted
+++ resolved
@@ -47,11 +47,7 @@
 import grizzled.slf4j.Logging
 import org.json4s.JsonAST.{JString, JValue}
 import org.json4s.DefaultFormats
-<<<<<<< HEAD
 import org.scalatest.{BeforeAndAfterAll, FunSuiteLike, Ignore}
-=======
-import org.scalatest.{BeforeAndAfterAll, FunSuiteLike}
->>>>>>> fbdb369e
 import scodec.bits.ByteVector
 
 import scala.collection.JavaConversions._
@@ -60,15 +56,9 @@
 import scala.concurrent.duration._
 
 /**
-<<<<<<< HEAD
-  * Created by PM on 15/03/2017.
-  */
-@Ignore
-=======
  * Created by PM on 15/03/2017.
  */
-
->>>>>>> fbdb369e
+@Ignore
 class IntegrationSpec extends TestKit(ActorSystem("test")) with BitcoindService with FunSuiteLike with BeforeAndAfterAll with Logging {
 
   var nodes: Map[String, Kit] = Map()
