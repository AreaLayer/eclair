/*
 * Copyright 2019 ACINQ SAS
 *
 * Licensed under the Apache License, Version 2.0 (the "License");
 * you may not use this file except in compliance with the License.
 * You may obtain a copy of the License at
 *
 *     http://www.apache.org/licenses/LICENSE-2.0
 *
 * Unless required by applicable law or agreed to in writing, software
 * distributed under the License is distributed on an "AS IS" BASIS,
 * WITHOUT WARRANTIES OR CONDITIONS OF ANY KIND, either express or implied.
 * See the License for the specific language governing permissions and
 * limitations under the License.
 */

package fr.acinq.eclair.db

import java.sql.Connection

import fr.acinq.bitcoin.Crypto.PrivateKey
import fr.acinq.bitcoin.{Block, ByteVector32, ByteVector64, Crypto, Satoshi}
import fr.acinq.eclair.db.sqlite.SqliteNetworkDb
import fr.acinq.eclair.db.sqlite.SqliteUtils._
import fr.acinq.eclair.router.Announcements
import fr.acinq.eclair.router.Router.PublicChannel
import fr.acinq.eclair.wire.{ChannelAnnouncement, ChannelUpdate, Color, NodeAddress, Tor2}
import fr.acinq.eclair.{CltvExpiryDelta, LongToBtcAmount, ShortChannelId, TestConstants, randomBytes32, randomKey}
import org.scalatest.funsuite.AnyFunSuite
import scodec.bits.HexStringSyntax

import scala.collection.{SortedMap, mutable}

class SqliteNetworkDbSpec extends AnyFunSuite {

  val shortChannelIds = (42 to (5000 + 42)).map(i => ShortChannelId(i))

  test("init sqlite 2 times in a row") {
    val sqlite = TestConstants.sqliteInMemory()
    val db1 = new SqliteNetworkDb(sqlite, Block.RegtestGenesisBlock.hash)
    val db2 = new SqliteNetworkDb(sqlite, Block.RegtestGenesisBlock.hash)
  }

  test("migration test 1->2") {
    val sqlite = TestConstants.sqliteInMemory()

    using(sqlite.createStatement()) { statement =>
      getVersion(statement, "network", 1) // this will set version to 1
      statement.execute("PRAGMA foreign_keys = ON")
      statement.executeUpdate("CREATE TABLE IF NOT EXISTS nodes (node_id BLOB NOT NULL PRIMARY KEY, data BLOB NOT NULL)")
      statement.executeUpdate("CREATE TABLE IF NOT EXISTS channels (short_channel_id INTEGER NOT NULL PRIMARY KEY, txid STRING NOT NULL, data BLOB NOT NULL, capacity_sat INTEGER NOT NULL)")
      statement.executeUpdate("CREATE TABLE IF NOT EXISTS channel_updates (short_channel_id INTEGER NOT NULL, node_flag INTEGER NOT NULL, data BLOB NOT NULL, PRIMARY KEY(short_channel_id, node_flag), FOREIGN KEY(short_channel_id) REFERENCES channels(short_channel_id))")
      statement.executeUpdate("CREATE INDEX IF NOT EXISTS channel_updates_idx ON channel_updates(short_channel_id)")
      statement.executeUpdate("CREATE TABLE IF NOT EXISTS pruned (short_channel_id INTEGER NOT NULL PRIMARY KEY)")
    }


    using(sqlite.createStatement()) { statement =>
      assert(getVersion(statement, "network", 2) == 1)
    }

    // first round: this will trigger a migration
    simpleTest(sqlite)

    using(sqlite.createStatement()) { statement =>
      assert(getVersion(statement, "network", 2) == 2)
    }

    using(sqlite.createStatement()) { statement =>
      statement.executeUpdate("DELETE FROM nodes")
      statement.executeUpdate("DELETE FROM channels")
    }

    // second round: no migration
    simpleTest(sqlite)

    using(sqlite.createStatement()) { statement =>
      assert(getVersion(statement, "network", 2) == 2)
    }

  }

  test("add/remove/list nodes") {
    val sqlite = TestConstants.sqliteInMemory()
    val db = new SqliteNetworkDb(sqlite, Block.RegtestGenesisBlock.hash)

    val node_1 = Announcements.makeNodeAnnouncement(randomKey, "node-alice", Color(100.toByte, 200.toByte, 300.toByte), NodeAddress.fromParts("192.168.1.42", 42000).get :: Nil, hex"")
    val node_2 = Announcements.makeNodeAnnouncement(randomKey, "node-bob", Color(100.toByte, 200.toByte, 300.toByte), NodeAddress.fromParts("192.168.1.42", 42000).get :: Nil, hex"0200")
    val node_3 = Announcements.makeNodeAnnouncement(randomKey, "node-charlie", Color(100.toByte, 200.toByte, 300.toByte), NodeAddress.fromParts("192.168.1.42", 42000).get :: Nil, hex"0200")
    val node_4 = Announcements.makeNodeAnnouncement(randomKey, "node-charlie", Color(100.toByte, 200.toByte, 300.toByte), Tor2("aaaqeayeaudaocaj", 42000) :: Nil, hex"00")

    assert(db.listNodes().toSet === Set.empty)
    db.addNode(node_1)
    db.addNode(node_1) // duplicate is ignored
    assert(db.getNode(node_1.nodeId) === Some(node_1))
    assert(db.listNodes().size === 1)
    db.addNode(node_2)
    db.addNode(node_3)
    db.addNode(node_4)
    assert(db.listNodes().toSet === Set(node_1, node_2, node_3, node_4))
    db.removeNode(node_2.nodeId)
    assert(db.listNodes().toSet === Set(node_1, node_3, node_4))
    db.updateNode(node_1)

    assert(node_4.addresses == List(Tor2("aaaqeayeaudaocaj", 42000)))
  }

  test("correctly handle txids that start with 0") {
    val sqlite = TestConstants.sqliteInMemory()
    val db = new SqliteNetworkDb(sqlite, Block.RegtestGenesisBlock.hash)
    val sig = ByteVector64.Zeroes
    val c = Announcements.makeChannelAnnouncement(Block.RegtestGenesisBlock.hash, ShortChannelId(42), randomKey.publicKey, randomKey.publicKey, randomKey.publicKey, randomKey.publicKey, sig, sig, sig, sig)
    val c_shrunk = shrink(c)
    val txid = ByteVector32.fromValidHex("0001" * 16)
    db.addChannel(c, txid, Satoshi(42))
<<<<<<< HEAD
    assert(db.listChannels() === SortedMap(c.shortChannelId -> PublicChannel(c_shrunk, txid, Satoshi(42), None, None)))
=======
    assert(db.listChannels() === SortedMap(c.shortChannelId -> PublicChannel(c, txid, Satoshi(42), None, None, None)))
>>>>>>> ff5362e4
  }

  def shrink(c: ChannelAnnouncement) = c.copy(bitcoinKey1 = null, bitcoinKey2 = null, bitcoinSignature1 = null, bitcoinSignature2 = null, nodeSignature1 = null, nodeSignature2 = null, chainHash = null, features = null)

  def shrink(c: ChannelUpdate) = c.copy(signature = null)

  def simpleTest(sqlite: Connection) = {
    val db = new SqliteNetworkDb(sqlite, Block.RegtestGenesisBlock.hash)

    def sig = Crypto.sign(randomBytes32, randomKey)

    def generatePubkeyHigherThan(priv: PrivateKey) = {
      var res = priv
      while (!Announcements.isNode1(priv.publicKey, res.publicKey)) res = randomKey
      res
    }

    // in order to differentiate channel_updates 1/2 we order public keys
    val a = randomKey
    val b = generatePubkeyHigherThan(a)
    val c = generatePubkeyHigherThan(b)

    val channel_1 = Announcements.makeChannelAnnouncement(Block.RegtestGenesisBlock.hash, ShortChannelId(42), a.publicKey, b.publicKey, randomKey.publicKey, randomKey.publicKey, sig, sig, sig, sig)
    val channel_2 = Announcements.makeChannelAnnouncement(Block.RegtestGenesisBlock.hash, ShortChannelId(43), a.publicKey, c.publicKey, randomKey.publicKey, randomKey.publicKey, sig, sig, sig, sig)
    val channel_3 = Announcements.makeChannelAnnouncement(Block.RegtestGenesisBlock.hash, ShortChannelId(44), b.publicKey, c.publicKey, randomKey.publicKey, randomKey.publicKey, sig, sig, sig, sig)

    val channel_1_shrunk = shrink(channel_1)
    val channel_2_shrunk = shrink(channel_2)
    val channel_3_shrunk = shrink(channel_3)

    val txid_1 = randomBytes32
    val txid_2 = randomBytes32
    val txid_3 = randomBytes32
    val capacity = 10000 sat

    assert(db.listChannels().toSet === Set.empty)
    db.addChannel(channel_1, txid_1, capacity)
    db.addChannel(channel_1, txid_1, capacity) // duplicate is ignored
    assert(db.listChannels().size === 1)
    db.addChannel(channel_2, txid_2, capacity)
    db.addChannel(channel_3, txid_3, capacity)
    assert(db.listChannels() === SortedMap(
<<<<<<< HEAD
      channel_1.shortChannelId -> PublicChannel(channel_1_shrunk, txid_1, capacity, None, None),
      channel_2.shortChannelId -> PublicChannel(channel_2_shrunk, txid_2, capacity, None, None),
      channel_3.shortChannelId -> PublicChannel(channel_3_shrunk, txid_3, capacity, None, None)))
    db.removeChannel(channel_2.shortChannelId)
    assert(db.listChannels() === SortedMap(
      channel_1.shortChannelId -> PublicChannel(channel_1_shrunk, txid_1, capacity, None, None),
      channel_3.shortChannelId -> PublicChannel(channel_3_shrunk, txid_3, capacity, None, None)))
=======
      channel_1.shortChannelId -> PublicChannel(channel_1, txid_1, capacity, None, None, None),
      channel_2.shortChannelId -> PublicChannel(channel_2, txid_2, capacity, None, None, None),
      channel_3.shortChannelId -> PublicChannel(channel_3, txid_3, capacity, None, None, None)))
    db.removeChannel(channel_2.shortChannelId)
    assert(db.listChannels() === SortedMap(
      channel_1.shortChannelId -> PublicChannel(channel_1, txid_1, capacity, None, None, None),
      channel_3.shortChannelId -> PublicChannel(channel_3, txid_3, capacity, None, None, None)))
>>>>>>> ff5362e4

    val channel_update_1 = Announcements.makeChannelUpdate(Block.RegtestGenesisBlock.hash, a, b.publicKey, ShortChannelId(42), CltvExpiryDelta(5), 7000000 msat, 50000 msat, 100, 500000000L msat, true)
    val channel_update_2 = Announcements.makeChannelUpdate(Block.RegtestGenesisBlock.hash, b, a.publicKey, ShortChannelId(42), CltvExpiryDelta(5), 7000000 msat, 50000 msat, 100, 500000000L msat, true)
    val channel_update_3 = Announcements.makeChannelUpdate(Block.RegtestGenesisBlock.hash, b, c.publicKey, ShortChannelId(44), CltvExpiryDelta(5), 7000000 msat, 50000 msat, 100, 500000000L msat, true)

    val channel_update_1_shrunk = shrink(channel_update_1)
    val channel_update_2_shrunk = shrink(channel_update_2)
    val channel_update_3_shrunk = shrink(channel_update_3)


    db.updateChannel(channel_update_1)
    db.updateChannel(channel_update_1) // duplicate is ignored
    db.updateChannel(channel_update_2)
    db.updateChannel(channel_update_3)
    assert(db.listChannels() === SortedMap(
<<<<<<< HEAD
      channel_1.shortChannelId -> PublicChannel(channel_1_shrunk, txid_1, capacity, Some(channel_update_1_shrunk), Some(channel_update_2_shrunk)),
      channel_3.shortChannelId -> PublicChannel(channel_3_shrunk, txid_3, capacity, Some(channel_update_3_shrunk), None)))
    db.removeChannel(channel_3.shortChannelId)
    assert(db.listChannels() === SortedMap(
      channel_1.shortChannelId -> PublicChannel(channel_1_shrunk, txid_1, capacity, Some(channel_update_1_shrunk), Some(channel_update_2_shrunk))))
=======
      channel_1.shortChannelId -> PublicChannel(channel_1, txid_1, capacity, Some(channel_update_1), Some(channel_update_2), None),
      channel_3.shortChannelId -> PublicChannel(channel_3, txid_3, capacity, Some(channel_update_3), None, None)))
    db.removeChannel(channel_3.shortChannelId)
    assert(db.listChannels() === SortedMap(
      channel_1.shortChannelId -> PublicChannel(channel_1, txid_1, capacity, Some(channel_update_1), Some(channel_update_2), None)))
>>>>>>> ff5362e4
  }

  test("add/remove/list channels and channel_updates") {
    val sqlite = TestConstants.sqliteInMemory()
    simpleTest(sqlite)
  }

<<<<<<< HEAD
=======
  test("creating a table that already exists but with different column types is ignored") {
    val sqlite = TestConstants.sqliteInMemory()
    using(sqlite.createStatement(), inTransaction = true) { statement =>
      statement.execute("CREATE TABLE IF NOT EXISTS test (txid STRING NOT NULL)")
    }
    // column type is STRING
    assert(sqlite.getMetaData.getColumns(null, null, "test", null).getString("TYPE_NAME") == "STRING")

    // insert and read back random values
    val txids = for (_ <- 0 until 1000) yield randomBytes32
    txids.foreach { txid =>
      using(sqlite.prepareStatement("INSERT OR IGNORE INTO test VALUES (?)")) { statement =>
        statement.setString(1, txid.toHex)
        statement.executeUpdate()
      }
    }

    val check = using(sqlite.createStatement()) { statement =>
      val rs = statement.executeQuery("SELECT txid FROM test")
      val q = new mutable.Queue[ByteVector32]()
      while (rs.next()) {
        val txId = ByteVector32.fromValidHex(rs.getString("txid"))
        q.enqueue(txId)
      }
      q
    }
    assert(txids.toSet == check.toSet)


    using(sqlite.createStatement(), inTransaction = true) { statement =>
      statement.execute("CREATE TABLE IF NOT EXISTS test (txid TEXT NOT NULL)")
    }

    // column type has not changed
    assert(sqlite.getMetaData.getColumns(null, null, "test", null).getString("TYPE_NAME") == "STRING")
  }

>>>>>>> ff5362e4
  test("remove many channels") {
    val sqlite = TestConstants.sqliteInMemory()
    val db = new SqliteNetworkDb(sqlite, Block.RegtestGenesisBlock.hash)
    val sig = Crypto.sign(randomBytes32, randomKey)
    val priv = randomKey
    val pub = priv.publicKey
    val capacity = 10000 sat

    val channels = shortChannelIds.map(id => Announcements.makeChannelAnnouncement(Block.RegtestGenesisBlock.hash, id, pub, pub, pub, pub, sig, sig, sig, sig))
    val template = Announcements.makeChannelUpdate(Block.RegtestGenesisBlock.hash, priv, pub, ShortChannelId(42), CltvExpiryDelta(5), 7000000 msat, 50000 msat, 100, 500000000L msat, true)
    val updates = shortChannelIds.map(id => template.copy(shortChannelId = id))
    val txid = randomBytes32
    channels.foreach(ca => db.addChannel(ca, txid, capacity))
    updates.foreach(u => db.updateChannel(u))
    assert(db.listChannels().keySet === channels.map(_.shortChannelId).toSet)

    val toDelete = channels.map(_.shortChannelId).drop(500).take(2500)
    db.removeChannels(toDelete)
    assert(db.listChannels().keySet === (channels.map(_.shortChannelId).toSet -- toDelete))
  }

  test("prune many channels") {
    val sqlite = TestConstants.sqliteInMemory()
    val db = new SqliteNetworkDb(sqlite, Block.RegtestGenesisBlock.hash)

    db.addToPruned(shortChannelIds)
    shortChannelIds.foreach { id => assert(db.isPruned((id))) }
    db.removeFromPruned(ShortChannelId(5))
    assert(!db.isPruned(ShortChannelId(5)))
  }
}<|MERGE_RESOLUTION|>--- conflicted
+++ resolved
@@ -54,7 +54,6 @@
       statement.executeUpdate("CREATE TABLE IF NOT EXISTS pruned (short_channel_id INTEGER NOT NULL PRIMARY KEY)")
     }
 
-
     using(sqlite.createStatement()) { statement =>
       assert(getVersion(statement, "network", 2) == 1)
     }
@@ -77,7 +76,6 @@
     using(sqlite.createStatement()) { statement =>
       assert(getVersion(statement, "network", 2) == 2)
     }
-
   }
 
   test("add/remove/list nodes") {
@@ -113,11 +111,7 @@
     val c_shrunk = shrink(c)
     val txid = ByteVector32.fromValidHex("0001" * 16)
     db.addChannel(c, txid, Satoshi(42))
-<<<<<<< HEAD
-    assert(db.listChannels() === SortedMap(c.shortChannelId -> PublicChannel(c_shrunk, txid, Satoshi(42), None, None)))
-=======
-    assert(db.listChannels() === SortedMap(c.shortChannelId -> PublicChannel(c, txid, Satoshi(42), None, None, None)))
->>>>>>> ff5362e4
+    assert(db.listChannels() === SortedMap(c.shortChannelId -> PublicChannel(c_shrunk, txid, Satoshi(42), None, None, None)))
   }
 
   def shrink(c: ChannelAnnouncement) = c.copy(bitcoinKey1 = null, bitcoinKey2 = null, bitcoinSignature1 = null, bitcoinSignature2 = null, nodeSignature1 = null, nodeSignature2 = null, chainHash = null, features = null)
@@ -160,23 +154,13 @@
     db.addChannel(channel_2, txid_2, capacity)
     db.addChannel(channel_3, txid_3, capacity)
     assert(db.listChannels() === SortedMap(
-<<<<<<< HEAD
-      channel_1.shortChannelId -> PublicChannel(channel_1_shrunk, txid_1, capacity, None, None),
-      channel_2.shortChannelId -> PublicChannel(channel_2_shrunk, txid_2, capacity, None, None),
-      channel_3.shortChannelId -> PublicChannel(channel_3_shrunk, txid_3, capacity, None, None)))
+      channel_1.shortChannelId -> PublicChannel(channel_1_shrunk, txid_1, capacity, None, None, None),
+      channel_2.shortChannelId -> PublicChannel(channel_2_shrunk, txid_2, capacity, None, None, None),
+      channel_3.shortChannelId -> PublicChannel(channel_3_shrunk, txid_3, capacity, None, None, None)))
     db.removeChannel(channel_2.shortChannelId)
     assert(db.listChannels() === SortedMap(
-      channel_1.shortChannelId -> PublicChannel(channel_1_shrunk, txid_1, capacity, None, None),
-      channel_3.shortChannelId -> PublicChannel(channel_3_shrunk, txid_3, capacity, None, None)))
-=======
-      channel_1.shortChannelId -> PublicChannel(channel_1, txid_1, capacity, None, None, None),
-      channel_2.shortChannelId -> PublicChannel(channel_2, txid_2, capacity, None, None, None),
-      channel_3.shortChannelId -> PublicChannel(channel_3, txid_3, capacity, None, None, None)))
-    db.removeChannel(channel_2.shortChannelId)
-    assert(db.listChannels() === SortedMap(
-      channel_1.shortChannelId -> PublicChannel(channel_1, txid_1, capacity, None, None, None),
-      channel_3.shortChannelId -> PublicChannel(channel_3, txid_3, capacity, None, None, None)))
->>>>>>> ff5362e4
+      channel_1.shortChannelId -> PublicChannel(channel_1_shrunk, txid_1, capacity, None, None, None),
+      channel_3.shortChannelId -> PublicChannel(channel_3_shrunk, txid_3, capacity, None, None, None)))
 
     val channel_update_1 = Announcements.makeChannelUpdate(Block.RegtestGenesisBlock.hash, a, b.publicKey, ShortChannelId(42), CltvExpiryDelta(5), 7000000 msat, 50000 msat, 100, 500000000L msat, true)
     val channel_update_2 = Announcements.makeChannelUpdate(Block.RegtestGenesisBlock.hash, b, a.publicKey, ShortChannelId(42), CltvExpiryDelta(5), 7000000 msat, 50000 msat, 100, 500000000L msat, true)
@@ -192,19 +176,11 @@
     db.updateChannel(channel_update_2)
     db.updateChannel(channel_update_3)
     assert(db.listChannels() === SortedMap(
-<<<<<<< HEAD
-      channel_1.shortChannelId -> PublicChannel(channel_1_shrunk, txid_1, capacity, Some(channel_update_1_shrunk), Some(channel_update_2_shrunk)),
-      channel_3.shortChannelId -> PublicChannel(channel_3_shrunk, txid_3, capacity, Some(channel_update_3_shrunk), None)))
+      channel_1.shortChannelId -> PublicChannel(channel_1_shrunk, txid_1, capacity, Some(channel_update_1_shrunk), Some(channel_update_2_shrunk), None),
+      channel_3.shortChannelId -> PublicChannel(channel_3_shrunk, txid_3, capacity, Some(channel_update_3_shrunk), None, None)))
     db.removeChannel(channel_3.shortChannelId)
     assert(db.listChannels() === SortedMap(
-      channel_1.shortChannelId -> PublicChannel(channel_1_shrunk, txid_1, capacity, Some(channel_update_1_shrunk), Some(channel_update_2_shrunk))))
-=======
-      channel_1.shortChannelId -> PublicChannel(channel_1, txid_1, capacity, Some(channel_update_1), Some(channel_update_2), None),
-      channel_3.shortChannelId -> PublicChannel(channel_3, txid_3, capacity, Some(channel_update_3), None, None)))
-    db.removeChannel(channel_3.shortChannelId)
-    assert(db.listChannels() === SortedMap(
-      channel_1.shortChannelId -> PublicChannel(channel_1, txid_1, capacity, Some(channel_update_1), Some(channel_update_2), None)))
->>>>>>> ff5362e4
+      channel_1.shortChannelId -> PublicChannel(channel_1_shrunk, txid_1, capacity, Some(channel_update_1_shrunk), Some(channel_update_2_shrunk), None)))
   }
 
   test("add/remove/list channels and channel_updates") {
@@ -212,8 +188,6 @@
     simpleTest(sqlite)
   }
 
-<<<<<<< HEAD
-=======
   test("creating a table that already exists but with different column types is ignored") {
     val sqlite = TestConstants.sqliteInMemory()
     using(sqlite.createStatement(), inTransaction = true) { statement =>
@@ -251,7 +225,6 @@
     assert(sqlite.getMetaData.getColumns(null, null, "test", null).getString("TYPE_NAME") == "STRING")
   }
 
->>>>>>> ff5362e4
   test("remove many channels") {
     val sqlite = TestConstants.sqliteInMemory()
     val db = new SqliteNetworkDb(sqlite, Block.RegtestGenesisBlock.hash)
