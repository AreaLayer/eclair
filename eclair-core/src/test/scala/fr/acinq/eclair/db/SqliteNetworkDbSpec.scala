--- conflicted
+++ resolved
@@ -16,17 +16,14 @@
 
 package fr.acinq.eclair.db
 
+import java.net.{InetAddress, InetSocketAddress}
 import java.sql.DriverManager
 
-<<<<<<< HEAD
-import fr.acinq.bitcoin.{Block, Crypto, Satoshi}
-=======
 import com.google.common.net.HostAndPort
 import fr.acinq.bitcoin.{BinaryData, Block, Crypto, Satoshi}
->>>>>>> 2712e305
 import fr.acinq.eclair.db.sqlite.SqliteNetworkDb
 import fr.acinq.eclair.router.Announcements
-import fr.acinq.eclair.wire.{Color, NodeAddress, Tor2}
+import fr.acinq.eclair.wire.{ChannelAnnouncement, Color, NodeAddress, Tor2}
 import fr.acinq.eclair.{ShortChannelId, randomKey}
 import org.scalatest.FunSuite
 import org.sqlite.SQLiteException
@@ -37,6 +34,16 @@
   def inmem = DriverManager.getConnection("jdbc:sqlite::memory:")
 
   val shortChannelIds = (42 to (5000 + 42)).map(i => ShortChannelId(i))
+
+  def purge(c: ChannelAnnouncement) = c.copy(
+    nodeSignature1 = null,
+    nodeSignature2 = null,
+    bitcoinSignature1 = null,
+    bitcoinSignature2 = null,
+    features = null,
+    chainHash = null,
+    bitcoinKey1 = null,
+    bitcoinKey2 = null)
 
   test("init sqlite 2 times in a row") {
     val sqlite = inmem
@@ -103,13 +110,9 @@
     assert(db.listChannelUpdates().size === 1)
     intercept[SQLiteException](db.addChannelUpdate(channel_update_2))
     db.addChannelUpdate(channel_update_3)
-    assert(db.listChannelUpdates().size === 2)
-    db.addChannelUpdate(channel_update_1) // testing update
-    db.addChannelUpdate(channel_update_3) // testing update
-    assert(db.listChannelUpdates().size === 2)
     db.removeChannel(channel_3.shortChannelId)
     assert(db.listChannels().size === 1)
-    assert(db.listChannelUpdates().size === 1)
+    assert(db.listChannelUpdates().map(_.shortChannelId).toSet === Set(channel_update_1.shortChannelId))
     db.updateChannelUpdate(channel_update_1)
   }
 
@@ -127,13 +130,13 @@
     val txid = BinaryData("ab" * 32)
     channels.foreach(ca => db.addChannel(ca, txid, capacity))
     updates.foreach(u => db.addChannelUpdate(u))
-    assert(db.listChannels().keySet === channels.toSet)
-    assert(db.listChannelUpdates() === updates)
+    assert(db.listChannels().keySet.map(_.shortChannelId) === channels.map(_.shortChannelId).toSet)
+    assert(db.listChannelUpdates().map(_.shortChannelId) === updates.map(_.shortChannelId))
 
     val toDelete = channels.map(_.shortChannelId).drop(500).take(2500)
     db.removeChannels(toDelete)
-    assert(db.listChannels().keySet === channels.filterNot(a => toDelete.contains(a.shortChannelId)).toSet)
-    assert(db.listChannelUpdates().toSet === updates.filterNot(u => toDelete.contains(u.shortChannelId)).toSet)
+    assert(db.listChannels().keySet.map(_.shortChannelId) === channels.filterNot(a => toDelete.contains(a.shortChannelId)).map(_.shortChannelId).toSet)
+    assert(db.listChannelUpdates().map(_.shortChannelId).toSet === updates.filterNot(u => toDelete.contains(u.shortChannelId)).map(_.shortChannelId).toSet)
   }
 
   test("prune many channels") {
